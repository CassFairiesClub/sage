--- conflicted
+++ resolved
@@ -138,7 +138,16 @@
         offset: u32,
         include_hidden: bool,
     ) -> Result<Vec<NftAsset>> {
-        nft_assets(&self.pool, name_search, group_search, sort_mode, limit, offset, include_hidden).await
+        nft_assets(
+            &self.pool,
+            name_search,
+            group_search,
+            sort_mode,
+            limit,
+            offset,
+            include_hidden,
+        )
+        .await
     }
 }
 
@@ -538,16 +547,10 @@
 
     query!(
         "SELECT        
-<<<<<<< HEAD
-            hash, name, icon_url, description, is_visible, created_height,
-            minter_hash, owner_hash, metadata, metadata_updater_puzzle_hash, royalty_puzzle_hash,
-            royalty_basis_points, data_hash, metadata_hash, license_hash, edition_number, edition_total
-=======
             assets.hash AS asset_hash, assets.name, assets.icon_url, assets.description, is_sensitive_content,
             assets.is_visible, assets.created_height, collections.hash AS 'collection_hash?', nfts.minter_hash, owner_hash,
             metadata, metadata_updater_puzzle_hash, royalty_puzzle_hash, royalty_basis_points,
             data_hash, metadata_hash, license_hash, edition_number, edition_total
->>>>>>> 68af31d2
         FROM assets
         INNER JOIN nfts ON nfts.asset_id = assets.id
         LEFT JOIN collections ON collections.id = nfts.collection_id
@@ -602,15 +605,6 @@
 
     query!(
         "SELECT        
-<<<<<<< HEAD
-            hash, name, icon_url, description, is_visible, created_height,
-            minter_hash, owner_hash, metadata, metadata_updater_puzzle_hash, royalty_puzzle_hash,
-            royalty_basis_points, data_hash, metadata_hash, license_hash, edition_number, edition_total
-        FROM assets
-        INNER JOIN nfts ON nfts.asset_id = assets.id
-        WHERE ? OR is_visible = 1
-        ORDER BY ? DESC
-=======
             assets.hash AS asset_hash, assets.name, assets.icon_url, assets.description, is_sensitive_content,
             assets.is_visible, assets.created_height, collections.hash AS 'collection_hash?', nfts.minter_hash, owner_hash,
             metadata, metadata_updater_puzzle_hash, royalty_puzzle_hash, royalty_basis_points,
@@ -620,7 +614,6 @@
         LEFT JOIN collections ON collections.id = nfts.collection_id
         WHERE ? OR assets.is_visible = 1
         ORDER BY assets.name DESC
->>>>>>> 68af31d2
         LIMIT ?
         OFFSET ?",
         include_hidden,
