--- conflicted
+++ resolved
@@ -111,33 +111,8 @@
           ];
 
           const data = await commands.makeOffer({
-<<<<<<< HEAD
             offered_assets: offeredAssets,
             requested_assets: requestedAssets,
-=======
-            offered_assets: {
-              xch: toMojos(
-                (offerState.offered.xch || '0').toString(),
-                walletState.sync.unit.precision,
-              ),
-              cats: offerState.offered.cats.map((cat) => ({
-                asset_id: cat.asset_id,
-                amount: toMojos((cat.amount || '0').toString(), 3),
-              })),
-              nfts: [nft],
-            },
-            requested_assets: {
-              xch: toMojos(
-                (offerState.requested.xch || '0').toString(),
-                walletState.sync.unit.precision,
-              ),
-              cats: offerState.requested.cats.map((cat) => ({
-                asset_id: cat.asset_id,
-                amount: toMojos((cat.amount || '0').toString(), 3),
-              })),
-              nfts: offerState.requested.nfts.filter((n) => n),
-            },
->>>>>>> ab319a0c
             fee: toMojos(
               (offerState.fee || '0').toString(),
               walletState.sync.unit.precision,
@@ -179,33 +154,8 @@
         ];
 
         const data = await commands.makeOffer({
-<<<<<<< HEAD
           offered_assets: offeredAssets,
           requested_assets: requestedAssets,
-=======
-          offered_assets: {
-            xch: toMojos(
-              (offerState.offered.xch || '0').toString(),
-              walletState.sync.unit.precision,
-            ),
-            cats: offerState.offered.cats.map((cat) => ({
-              asset_id: cat.asset_id,
-              amount: toMojos((cat.amount || '0').toString(), 3),
-            })),
-            nfts: offerState.offered.nfts.filter((n) => n),
-          },
-          requested_assets: {
-            xch: toMojos(
-              (offerState.requested.xch || '0').toString(),
-              walletState.sync.unit.precision,
-            ),
-            cats: offerState.requested.cats.map((cat) => ({
-              asset_id: cat.asset_id,
-              amount: toMojos((cat.amount || '0').toString(), 3),
-            })),
-            nfts: offerState.requested.nfts.filter((n) => n),
-          },
->>>>>>> ab319a0c
           fee: toMojos(
             (offerState.fee || '0').toString(),
             walletState.sync.unit.precision,
