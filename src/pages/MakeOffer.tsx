import { Assets, commands, NetworkConfig } from '@/bindings';
import Container from '@/components/Container';
import { CopyBox } from '@/components/CopyBox';
import Header from '@/components/Header';
import { NftSelector } from '@/components/selectors/NftSelector';
import { TokenSelector } from '@/components/selectors/TokenSelector';
import { Button } from '@/components/ui/button';
import { Card, CardContent, CardHeader, CardTitle } from '@/components/ui/card';
import {
  Dialog,
  DialogContent,
  DialogDescription,
  DialogFooter,
  DialogHeader,
  DialogTitle,
} from '@/components/ui/dialog';
import { Input } from '@/components/ui/input';
import { Label } from '@/components/ui/label';
import { TokenAmountInput } from '@/components/ui/masked-input';
import { Switch } from '@/components/ui/switch';
import { useErrors } from '@/hooks/useErrors';
import { uploadToDexie, uploadToMintGarden } from '@/lib/offerUpload';
import { toMojos } from '@/lib/utils';
import { clearOffer, useOfferState, useWalletState } from '@/state';
import { open } from '@tauri-apps/plugin-shell';
import {
  HandCoins,
  Handshake,
  ImageIcon,
  LoaderCircleIcon,
  PlusIcon,
  TrashIcon,
} from 'lucide-react';
import { useEffect, useState } from 'react';
import { useNavigate } from 'react-router-dom';
import { Trans } from '@lingui/react/macro';
import { t } from '@lingui/core/macro';

export function MakeOffer() {
  const state = useOfferState();
  const walletState = useWalletState();
  const navigate = useNavigate();

  const { addError } = useErrors();

  const [offer, setOffer] = useState('');
  const [pending, setPending] = useState(false);
  const [dexieLink, setDexieLink] = useState('');
  const [mintGardenLink, setMintGardenLink] = useState('');
  const [canUploadToMintGarden, setCanUploadToMintGarden] = useState(false);

  const [config, setConfig] = useState<NetworkConfig | null>(null);
  const network = config?.network_id ?? 'mainnet';

  useEffect(() => {
    commands.networkConfig().then((config) => setConfig(config));
  }, []);

  useEffect(() => {
    setDexieLink('');
    setMintGardenLink('');
  }, [offer]);

  const handleMake = async () => {
    setPending(true);

    const mintgardenSupported =
      (state.offered.xch === '0' || !state.offered.xch) &&
      state.offered.cats.length === 0 &&
      state.offered.nfts.length === 1;

    const data = await commands.makeOffer({
      offered_assets: {
        xch: toMojos(
          (state.offered.xch || '0').toString(),
          walletState.sync.unit.decimals,
        ),
        cats: state.offered.cats.map((cat) => ({
          asset_id: cat.asset_id,
          amount: toMojos((cat.amount || '0').toString(), 3),
        })),
        nfts: state.offered.nfts,
      },
      requested_assets: {
        xch: toMojos(
          (state.requested.xch || '0').toString(),
          walletState.sync.unit.decimals,
        ),
        cats: state.requested.cats.map((cat) => ({
          asset_id: cat.asset_id,
          amount: toMojos((cat.amount || '0').toString(), 3),
        })),
        nfts: state.requested.nfts,
      },
      fee: toMojos(
        (state.fee || '0').toString(),
        walletState.sync.unit.decimals,
      ),
      expires_at_second:
        state.expiration === null
          ? null
          : Math.ceil(Date.now() / 1000) +
            Number(state.expiration.days || '0') * 24 * 60 * 60 +
            Number(state.expiration.hours || '0') * 60 * 60 +
            Number(state.expiration.minutes || '0') * 60,
    });

    await commands.importOffer({ offer: data.offer });

    clearOffer();
    setOffer(data.offer);
    setPending(false);
    setCanUploadToMintGarden(mintgardenSupported);
  };

  const make = () => handleMake().catch(addError);

  const invalid =
    state.expiration !== null &&
    (isNaN(Number(state.expiration.days)) ||
      isNaN(Number(state.expiration.hours)) ||
      isNaN(Number(state.expiration.minutes)));

  return (
    <>
      <Header title={t`New Offer`} />

      <Container>
        <div className='grid grid-cols-1 lg:grid-cols-2 gap-4 max-w-screen-lg'>
          <Card>
            <CardHeader className='flex flex-row items-center justify-between space-y-0 pb-2 pr-2 space-x-2'>
              <CardTitle className='text-md font-medium truncate flex items-center'>
                <HandCoins className='mr-2 h-4 w-4' />
                <Trans>Offered</Trans>
              </CardTitle>
            </CardHeader>
            <CardContent>
              <div className='text-sm text-muted-foreground'>
                <Trans>Add the assets you are offering.</Trans>
              </div>

              <AssetSelector
                offering
                prefix='offer'
                assets={state.offered}
                setAssets={(assets) =>
                  useOfferState.setState({ offered: assets })
                }
              />
            </CardContent>
          </Card>

          <Card>
            <CardHeader className='flex flex-row items-center justify-between space-y-0 pb-2 pr-2 space-x-2'>
              <CardTitle className='text-md font-medium truncate flex items-center'>
                <Handshake className='mr-2 h-4 w-4' />
                <Trans>Requested</Trans>
              </CardTitle>
            </CardHeader>
            <CardContent>
              <div className='text-sm text-muted-foreground'>
                <Trans>Add the assets you are requesting.</Trans>
              </div>

              <AssetSelector
                prefix='requested'
                assets={state.requested}
                setAssets={(assets) =>
                  useOfferState.setState({ requested: assets })
                }
              />
            </CardContent>
          </Card>

          <div className='flex flex-col gap-4'>
            <div className='flex flex-col space-y-1.5'>
              <Label htmlFor='fee'>
                <Trans>Network Fee</Trans>
              </Label>
              <div className='relative'>
                <Input
                  id='fee'
                  type='text'
                  placeholder={'0.00'}
                  className='pr-12'
                  value={state.fee}
                  onChange={(e) =>
                    useOfferState.setState({ fee: e.target.value })
                  }
                />
                <div className='pointer-events-none absolute inset-y-0 right-0 flex items-center pr-3'>
                  <span className='text-gray-500 text-sm' id='price-currency'>
                    {walletState.sync.unit.ticker}
                  </span>
                </div>
              </div>
            </div>

            <div className='flex flex-col gap-2'>
              <div className='flex items-center gap-2'>
                <label htmlFor='expiring'>
                  <Trans>Expiring offer</Trans>
                </label>
                <Switch
                  id='expiring'
                  checked={state.expiration !== null}
                  onCheckedChange={(value) => {
                    if (value) {
                      useOfferState.setState({
                        expiration: { days: '1', hours: '', minutes: '' },
                      });
                    } else {
                      useOfferState.setState({ expiration: null });
                    }
                  }}
                />
              </div>

              {state.expiration !== null && (
                <div className='flex gap-2'>
                  <div className='relative'>
                    <Input
                      className='pr-12'
                      value={state.expiration.days}
                      placeholder='0'
                      onChange={(e) => {
                        if (state.expiration === null) return;
                        useOfferState.setState({
                          expiration: {
                            ...state.expiration,
                            days: e.target.value,
                          },
                        });
                      }}
                    />
                    <div className='pointer-events-none absolute inset-y-0 right-0 flex items-center pr-3'>
                      <span className='text-gray-500 text-sm'>
                        <Trans>Days</Trans>
                      </span>
                    </div>
                  </div>

                  <div className='relative'>
                    <Input
                      className='pr-12'
                      value={state.expiration.hours}
                      placeholder='0'
                      onChange={(e) => {
                        if (state.expiration === null) return;
                        useOfferState.setState({
                          expiration: {
                            ...state.expiration,
                            hours: e.target.value,
                          },
                        });
                      }}
                    />
                    <div className='pointer-events-none absolute inset-y-0 right-0 flex items-center pr-3'>
                      <span className='text-gray-500 text-sm'>
                        <Trans>Hours</Trans>
                      </span>
                    </div>
                  </div>

                  <div className='relative'>
                    <Input
                      className='pr-12'
                      value={state.expiration.minutes}
                      placeholder='0'
                      onChange={(e) => {
                        if (state.expiration === null) return;
                        useOfferState.setState({
                          expiration: {
                            ...state.expiration,
                            minutes: e.target.value,
                          },
                        });
                      }}
                    />
                    <div className='pointer-events-none absolute inset-y-0 right-0 flex items-center pr-3'>
                      <span className='text-gray-500 text-sm'>
                        <Trans>Minutes</Trans>
                      </span>
                    </div>
                  </div>
                </div>
              )}
            </div>
          </div>
        </div>

        <div className='mt-4 flex gap-2'>
          <Button
            variant='outline'
            onClick={() => {
              clearOffer();
              navigate('/offers', { replace: true });
            }}
          >
            <Trans>Cancel Offer</Trans>
          </Button>
<<<<<<< HEAD
          <Button onClick={make} disabled={invalid}>
            <Trans>Create Offer</Trans>
=======
          <Button disabled={invalid || pending} onClick={make}>
            {pending && (
              <LoaderCircleIcon className='mr-2 h-4 w-4 animate-spin' />
            )}
            {pending ? 'Creating Offer' : 'Create Offer'}
>>>>>>> 00b95348
          </Button>
        </div>

        <Dialog open={!!offer} onOpenChange={() => setOffer('')}>
          <DialogContent>
            <DialogHeader>
<<<<<<< HEAD
              <DialogTitle>
                <Trans>Offer Details</Trans>
              </DialogTitle>
              <DialogDescription>
                <Trans>
                  Copy the offer file below and send it to the intended
                  recipient or make it public to be accepted by anyone.
                </Trans>
                <CopyBox title={t`Offer File`} value={offer} className='mt-2' />
=======
              <DialogTitle>Offer Created</DialogTitle>
              <DialogDescription>
                The offer has been created and imported successfully. You can
                copy the offer file below and send it to the intended recipient
                or make it public to be accepted by anyone.
                <CopyBox title='Offer File' value={offer} className='mt-2' />
                {(network === 'mainnet' || network === 'testnet11') && (
                  <div className='flex flex-col gap-2 mt-2'>
                    <div className='grid grid-cols-2 gap-2'>
                      <Button
                        variant='outline'
                        className='text-neutral-800 dark:text-neutral-200'
                        onClick={() => {
                          if (dexieLink) return open(dexieLink);
                          uploadToDexie(offer, network === 'testnet11')
                            .then(setDexieLink)
                            .catch((error) =>
                              addError({
                                kind: 'upload',
                                reason: `${error}`,
                              }),
                            );
                        }}
                      >
                        <img
                          src='https://raw.githubusercontent.com/dexie-space/dexie-kit/refs/heads/main/svg/duck.svg'
                          className='h-4 w-4 mr-2'
                          alt='Dexie logo'
                        />
                        {dexieLink ? 'Dexie Link' : 'Upload to Dexie'}
                      </Button>

                      {canUploadToMintGarden && (
                        <Button
                          variant='outline'
                          className='text-neutral-800 dark:text-neutral-200'
                          onClick={() => {
                            if (mintGardenLink) return open(mintGardenLink);
                            uploadToMintGarden(offer, network === 'testnet11')
                              .then(setMintGardenLink)
                              .catch((error) =>
                                addError({
                                  kind: 'upload',
                                  reason: `${error}`,
                                }),
                              );
                          }}
                        >
                          <img
                            src='https://mintgarden.io/mint-logo.svg'
                            className='h-4 w-4 mr-2'
                            alt='MintGarden logo'
                          />
                          {mintGardenLink
                            ? 'MintGarden Link'
                            : 'Upload to MintGarden'}
                        </Button>
                      )}
                    </div>
                  </div>
                )}
>>>>>>> 00b95348
              </DialogDescription>
            </DialogHeader>
            <DialogFooter>
              <Button
                onClick={() => {
                  setOffer('');
                  navigate('/offers', { replace: true });
                }}
              >
<<<<<<< HEAD
                <Trans>Save</Trans>
=======
                Ok
>>>>>>> 00b95348
              </Button>
            </DialogFooter>
          </DialogContent>
        </Dialog>
      </Container>
    </>
  );
}

interface AssetSelectorProps {
  offering?: boolean;
  prefix: string;
  assets: Assets;
  setAssets: (value: Assets) => void;
}

function AssetSelector({
  offering,
  prefix,
  assets,
  setAssets,
}: AssetSelectorProps) {
  const [includeAmount, setIncludeAmount] = useState(!!assets.xch);

  return (
    <>
      <div className='mt-4 flex gap-2 w-full items-center'>
        <Button
          variant='outline'
          className='flex-grow'
          disabled={includeAmount}
          onClick={() => setIncludeAmount(true)}
        >
          <PlusIcon className='mr-0.5 h-3 w-3' />
          XCH
        </Button>
        <Button
          variant='outline'
          className='flex-grow'
          onClick={() => {
            setAssets({
              ...assets,
              nfts: [...assets.nfts, ''],
            });
          }}
        >
          <PlusIcon className='mr-0.5 h-3 w-3' /> <Trans>NFT</Trans>
        </Button>
        <Button
          variant='outline'
          className='flex-grow'
          onClick={() => {
            setAssets({
              ...assets,
              cats: [...assets.cats, { asset_id: '', amount: '' }],
            });
          }}
        >
          <PlusIcon className='mr-0.5 h-3 w-3' /> <Trans>Token</Trans>
        </Button>
      </div>

      {includeAmount && (
        <div className='mt-4 flex flex-col space-y-1.5'>
          <Label htmlFor={`${prefix}-amount`}>XCH</Label>
          <div className='flex'>
            <Input
              id={`${prefix}-amount`}
              className='rounded-r-none z-10'
              placeholder={t`Enter amount`}
              value={assets.xch}
              onChange={(e) => setAssets({ ...assets, xch: e.target.value })}
            />
            <Button
              variant='outline'
              size='icon'
              className='border-l-0 rounded-l-none flex-shrink-0 flex-grow-0'
<<<<<<< HEAD
              onClick={() => setIncludeAmount(false)}
=======
              onClick={() => {
                setAssets({
                  ...assets,
                  xch: '0',
                });
                setIncludeAmount(false);
              }}
>>>>>>> 00b95348
            >
              <TrashIcon className='h-4 w-4' />
            </Button>
          </div>
        </div>
      )}

      {assets.nfts.length > 0 && (
        <div className='flex flex-col mt-4'>
          <Label className='flex items-center gap-1 mb-2'>
            <ImageIcon className='h-4 w-4' />
            <span>NFTs</span>
          </Label>
          {assets.nfts.map((nft, i) => (
<<<<<<< HEAD
            <div key={i} className='flex flex-col space-y-1.5'>
              <Label
                htmlFor={`${prefix}-nft-${i}`}
                className='flex items-center gap-1'
              >
                <ImageIcon className='h-4 w-4' />
                <span>
                  <Trans>NFT</Trans> {i + 1}
                </span>
              </Label>
              <div className='flex'>
                <Input
                  id={`${prefix}-nft-${i}`}
                  className='rounded-r-none z-10'
                  placeholder={t`Enter launcher id`}
=======
            <div key={i} className='flex h-14 z-20'>
              {offering === true ? (
                <NftSelector
                  value={nft}
                  onChange={(nftId) => {
                    assets.nfts[i] = nftId;
                    setAssets({ ...assets });
                  }}
                  disabled={assets.nfts.filter((id) => id !== nft)}
                  className='rounded-r-none'
                />
              ) : (
                <Input
                  className='flex-grow rounded-r-none h-12 z-10'
                  placeholder='Enter NFT id'
>>>>>>> 00b95348
                  value={nft}
                  onChange={(e) => {
                    assets.nfts[i] = e.target.value;
                    setAssets({ ...assets });
                  }}
                />
              )}
              <Button
                variant='outline'
                className='border-l-0 rounded-l-none flex-shrink-0 flex-grow-0 h-12 px-3'
                onClick={() => {
                  assets.nfts.splice(i, 1);
                  setAssets({ ...assets });
                }}
              >
                <TrashIcon className='h-4 w-4' />
              </Button>
            </div>
          ))}
        </div>
      )}

      {assets.cats.length > 0 && (
        <div className='flex flex-col mt-4'>
          <Label className='flex items-center gap-1 mb-2'>
            <HandCoins className='h-4 w-4' />
            <span>Tokens</span>
          </Label>
          {assets.cats.map((cat, i) => (
            <div key={i} className='flex h-14'>
              <TokenSelector
                value={cat.asset_id}
                onChange={(assetId) => {
                  assets.cats[i].asset_id = assetId;
                  setAssets({ ...assets });
                }}
                disabled={assets.cats
                  .filter((amount) => amount.asset_id !== cat.asset_id)
                  .map((amount) => amount.asset_id)}
                className='rounded-r-none'
                allowManualInput={!offering}
              />
              <TokenAmountInput
                id={`${prefix}-cat-${i}-amount`}
                className='border-l-0 z-10 rounded-l-none rounded-r-none w-[100px] h-12'
                placeholder='Amount'
                value={cat.amount}
                onChange={(e) => {
                  assets.cats[i].amount = e.target.value;
                  setAssets({ ...assets });
                }}
              />
              <Button
                variant='outline'
                className='border-l-0 rounded-l-none flex-shrink-0 flex-grow-0 h-12 px-3'
                onClick={() => {
                  assets.cats.splice(i, 1);
                  setAssets({ ...assets });
                }}
              >
<<<<<<< HEAD
                <HandCoins className='h-4 w-4' />
                <span>
                  <Trans>Token</Trans> {i + 1}
                </span>
              </Label>
              <div className='flex'>
                <Input
                  id={`${prefix}-cat-${i}`}
                  className='rounded-r-none z-10'
                  placeholder={t`Enter asset id`}
                  value={cat.asset_id}
                  onChange={(e) => {
                    assets.cats[i].asset_id = e.target.value;
                    setAssets({ ...assets });
                  }}
                />
                <TokenAmountInput
                  id={`${prefix}-cat-${i}-amount`}
                  className='border-l-0 z-10 rounded-l-none rounded-r-none w-[100px]'
                  placeholder={t`Amount`}
                  value={cat.amount}
                  onChange={(e) => {
                    assets.cats[i].amount = e.target.value;
                    setAssets({ ...assets });
                  }}
                />
                <Button
                  variant='outline'
                  size='icon'
                  className='border-l-0 rounded-l-none flex-shrink-0 flex-grow-0'
                  onClick={() => {
                    assets.cats.splice(i, 1);
                    setAssets({ ...assets });
                  }}
                >
                  <TrashIcon className='h-4 w-4' />
                </Button>
              </div>
=======
                <TrashIcon className='h-4 w-4' />
              </Button>
>>>>>>> 00b95348
            </div>
          ))}
        </div>
      )}
    </>
  );
}<|MERGE_RESOLUTION|>--- conflicted
+++ resolved
@@ -299,38 +299,27 @@
           >
             <Trans>Cancel Offer</Trans>
           </Button>
-<<<<<<< HEAD
-          <Button onClick={make} disabled={invalid}>
-            <Trans>Create Offer</Trans>
-=======
           <Button disabled={invalid || pending} onClick={make}>
             {pending && (
               <LoaderCircleIcon className='mr-2 h-4 w-4 animate-spin' />
             )}
-            {pending ? 'Creating Offer' : 'Create Offer'}
->>>>>>> 00b95348
+            {pending ? t`Creating Offer` : t`Create Offer`}
           </Button>
         </div>
 
         <Dialog open={!!offer} onOpenChange={() => setOffer('')}>
           <DialogContent>
             <DialogHeader>
-<<<<<<< HEAD
               <DialogTitle>
-                <Trans>Offer Details</Trans>
+                <Trans>Offer Created </Trans>
               </DialogTitle>
               <DialogDescription>
                 <Trans>
-                  Copy the offer file below and send it to the intended
-                  recipient or make it public to be accepted by anyone.
+                  {' '}
+                  The offer has been created and imported successfully. You can
+                  copy the offer file below and send it to the intended
+                  recipient or make it public to be accepted by anyone.{' '}
                 </Trans>
-                <CopyBox title={t`Offer File`} value={offer} className='mt-2' />
-=======
-              <DialogTitle>Offer Created</DialogTitle>
-              <DialogDescription>
-                The offer has been created and imported successfully. You can
-                copy the offer file below and send it to the intended recipient
-                or make it public to be accepted by anyone.
                 <CopyBox title='Offer File' value={offer} className='mt-2' />
                 {(network === 'mainnet' || network === 'testnet11') && (
                   <div className='flex flex-col gap-2 mt-2'>
@@ -355,7 +344,7 @@
                           className='h-4 w-4 mr-2'
                           alt='Dexie logo'
                         />
-                        {dexieLink ? 'Dexie Link' : 'Upload to Dexie'}
+                        {dexieLink ? t`Dexie Link` : t`Upload to Dexie`}
                       </Button>
 
                       {canUploadToMintGarden && (
@@ -380,14 +369,13 @@
                             alt='MintGarden logo'
                           />
                           {mintGardenLink
-                            ? 'MintGarden Link'
-                            : 'Upload to MintGarden'}
+                            ? t`MintGarden Link`
+                            : t`Upload to MintGarden`}
                         </Button>
                       )}
                     </div>
                   </div>
                 )}
->>>>>>> 00b95348
               </DialogDescription>
             </DialogHeader>
             <DialogFooter>
@@ -397,11 +385,7 @@
                   navigate('/offers', { replace: true });
                 }}
               >
-<<<<<<< HEAD
-                <Trans>Save</Trans>
-=======
-                Ok
->>>>>>> 00b95348
+                <Trans>Ok</Trans>
               </Button>
             </DialogFooter>
           </DialogContent>
@@ -479,9 +463,6 @@
               variant='outline'
               size='icon'
               className='border-l-0 rounded-l-none flex-shrink-0 flex-grow-0'
-<<<<<<< HEAD
-              onClick={() => setIncludeAmount(false)}
-=======
               onClick={() => {
                 setAssets({
                   ...assets,
@@ -489,7 +470,6 @@
                 });
                 setIncludeAmount(false);
               }}
->>>>>>> 00b95348
             >
               <TrashIcon className='h-4 w-4' />
             </Button>
@@ -504,23 +484,6 @@
             <span>NFTs</span>
           </Label>
           {assets.nfts.map((nft, i) => (
-<<<<<<< HEAD
-            <div key={i} className='flex flex-col space-y-1.5'>
-              <Label
-                htmlFor={`${prefix}-nft-${i}`}
-                className='flex items-center gap-1'
-              >
-                <ImageIcon className='h-4 w-4' />
-                <span>
-                  <Trans>NFT</Trans> {i + 1}
-                </span>
-              </Label>
-              <div className='flex'>
-                <Input
-                  id={`${prefix}-nft-${i}`}
-                  className='rounded-r-none z-10'
-                  placeholder={t`Enter launcher id`}
-=======
             <div key={i} className='flex h-14 z-20'>
               {offering === true ? (
                 <NftSelector
@@ -536,7 +499,6 @@
                 <Input
                   className='flex-grow rounded-r-none h-12 z-10'
                   placeholder='Enter NFT id'
->>>>>>> 00b95348
                   value={nft}
                   onChange={(e) => {
                     assets.nfts[i] = e.target.value;
@@ -582,7 +544,7 @@
               <TokenAmountInput
                 id={`${prefix}-cat-${i}-amount`}
                 className='border-l-0 z-10 rounded-l-none rounded-r-none w-[100px] h-12'
-                placeholder='Amount'
+                placeholder={t`Amount`}
                 value={cat.amount}
                 onChange={(e) => {
                   assets.cats[i].amount = e.target.value;
@@ -597,49 +559,8 @@
                   setAssets({ ...assets });
                 }}
               >
-<<<<<<< HEAD
-                <HandCoins className='h-4 w-4' />
-                <span>
-                  <Trans>Token</Trans> {i + 1}
-                </span>
-              </Label>
-              <div className='flex'>
-                <Input
-                  id={`${prefix}-cat-${i}`}
-                  className='rounded-r-none z-10'
-                  placeholder={t`Enter asset id`}
-                  value={cat.asset_id}
-                  onChange={(e) => {
-                    assets.cats[i].asset_id = e.target.value;
-                    setAssets({ ...assets });
-                  }}
-                />
-                <TokenAmountInput
-                  id={`${prefix}-cat-${i}-amount`}
-                  className='border-l-0 z-10 rounded-l-none rounded-r-none w-[100px]'
-                  placeholder={t`Amount`}
-                  value={cat.amount}
-                  onChange={(e) => {
-                    assets.cats[i].amount = e.target.value;
-                    setAssets({ ...assets });
-                  }}
-                />
-                <Button
-                  variant='outline'
-                  size='icon'
-                  className='border-l-0 rounded-l-none flex-shrink-0 flex-grow-0'
-                  onClick={() => {
-                    assets.cats.splice(i, 1);
-                    setAssets({ ...assets });
-                  }}
-                >
-                  <TrashIcon className='h-4 w-4' />
-                </Button>
-              </div>
-=======
                 <TrashIcon className='h-4 w-4' />
               </Button>
->>>>>>> 00b95348
             </div>
           ))}
         </div>
