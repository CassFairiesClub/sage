--- conflicted
+++ resolved
@@ -49,12 +49,9 @@
 import { useCallback, useEffect, useState } from 'react';
 import { useForm } from 'react-hook-form';
 import { Link, useNavigate } from 'react-router-dom';
-<<<<<<< HEAD
 import { Trans } from '@lingui/react/macro';
 import { t } from '@lingui/core/macro';
-=======
 import { z } from 'zod';
->>>>>>> b4b7b623
 
 export function Offers() {
   const navigate = useNavigate();
@@ -236,76 +233,6 @@
 
   return (
     <>
-<<<<<<< HEAD
-      <Link
-        to={`/offers/view_saved/${record.offer_id.trim()}`}
-        className='block p-4 rounded-sm bg-neutral-100 dark:bg-neutral-900'
-      >
-        <div className='flex justify-between'>
-          <div className='grid grid-cols-1 md:grid-cols-3 gap-4'>
-            <div className='flex flex-col gap-1'>
-              <div>
-                {record.status === 'active' ? (
-                  <Trans>Pending</Trans>
-                ) : record.status === 'completed' ? (
-                  <Trans>Taken</Trans>
-                ) : record.status === 'cancelled' ? (
-                  <Trans>Cancelled</Trans>
-                ) : (
-                  <Trans>Expired</Trans>
-                )}
-              </div>
-              <div className='text-muted-foreground text-sm'>
-                {record.creation_date}
-              </div>
-            </div>
-
-            <AssetPreview label={t`Offered`} assets={record.summary.maker} />
-            <AssetPreview label={t`Requested`} assets={record.summary.taker} />
-          </div>
-
-          <DropdownMenu>
-            <DropdownMenuTrigger asChild>
-              <Button
-                variant='ghost'
-                size='icon'
-                className='-mr-1.5 flex-shrink-0'
-              >
-                <MoreVertical className='h-5 w-5' />
-              </Button>
-            </DropdownMenuTrigger>
-            <DropdownMenuContent align='end'>
-              <DropdownMenuGroup>
-                <DropdownMenuItem
-                  className='cursor-pointer'
-                  onClick={(e) => {
-                    e.stopPropagation();
-                    writeText(record.offer);
-                  }}
-                >
-                  <CopyIcon className='mr-2 h-4 w-4' />
-                  <span>
-                    <Trans>Copy</Trans>
-                  </span>
-                </DropdownMenuItem>
-
-                <DropdownMenuItem
-                  className='cursor-pointer'
-                  onClick={(e) => {
-                    e.stopPropagation();
-                    setDeleteOpen(true);
-                  }}
-                >
-                  <TrashIcon className='mr-2 h-4 w-4' />
-                  <span>
-                    <Trans>Delete</Trans>
-                  </span>
-                </DropdownMenuItem>
-              </DropdownMenuGroup>
-            </DropdownMenuContent>
-          </DropdownMenu>
-        </div>
-=======
       <Link to={`/offers/view_saved/${record.offer_id.trim()}`}>
         <OfferSummaryCard
           record={record}
@@ -330,7 +257,9 @@
                     }}
                   >
                     <CopyIcon className='mr-2 h-4 w-4' />
-                    <span>Copy</span>
+                    <span>
+                      <Trans>Copy</Trans>
+                    </span>
                   </DropdownMenuItem>
 
                   <DropdownMenuItem
@@ -341,7 +270,9 @@
                     }}
                   >
                     <TrashIcon className='mr-2 h-4 w-4' />
-                    <span>Delete</span>
+                    <span>
+                      <Trans>Delete</Trans>
+                    </span>
                   </DropdownMenuItem>
 
                   <DropdownMenuItem
@@ -353,7 +284,7 @@
                     disabled={record.status !== 'active'}
                   >
                     <CircleOff className='mr-2 h-4 w-4' />
-                    <span>Cancel</span>
+                    <Trans>Cancel</Trans>
                   </DropdownMenuItem>
 
                   <DropdownMenuItem
@@ -364,14 +295,15 @@
                     }}
                   >
                     <Tags className='mr-2 h-4 w-4' />
-                    <span>Copy ID</span>
+                    <span>
+                      <Trans>Copy ID</Trans>
+                    </span>
                   </DropdownMenuItem>
                 </DropdownMenuGroup>
               </DropdownMenuContent>
             </DropdownMenu>
           }
         />
->>>>>>> b4b7b623
       </Link>
 
       <Dialog open={isDeleteOpen} onOpenChange={setDeleteOpen}>
