import Container from '@/components/Container';
import { CopyBox } from '@/components/CopyBox';
import Header from '@/components/Header';
import { Button } from '@/components/ui/button';
import { useErrors } from '@/hooks/useErrors';
import spacescanLogo from '@/images/spacescan-logo-192.png';
import { getMintGardenProfile } from '@/lib/marketplaces';
import { isAudio, isImage, isJson, isText, nftUri } from '@/lib/nftUri';
import { isValidUrl } from '@/lib/utils';
import { t } from '@lingui/core/macro';
import { Trans } from '@lingui/react/macro';
import { openUrl } from '@tauri-apps/plugin-opener';
import { useEffect, useMemo, useState } from 'react';
<<<<<<< HEAD
import { useParams, useNavigate } from 'react-router-dom';
=======
import { useNavigate, useParams } from 'react-router-dom';
>>>>>>> 7c9dcedc
import { toast } from 'react-toastify';
import { commands, events, NetworkKind, NftData, NftRecord } from '../bindings';
import {
  fetchOfferedDexieOffersFromNftId,
  fetchRequestedDexieOffersFromNftId,
} from '@/lib/offerData';
import { HandCoins } from 'lucide-react';

export default function Nft() {
  const { launcher_id: launcherId } = useParams();
  const navigate = useNavigate();
  const { addError } = useErrors();
  const [nft, setNft] = useState<NftRecord | null>(null);
  const [data, setData] = useState<NftData | null>(null);
  const royaltyPercentage = (nft?.royalty_ten_thousandths ?? 0) / 100;

  const [requestedOffers, setRequestedOffers] = useState<any[]>([]);
  const [offeredOffers, setOfferedOffers] = useState<any[]>([]);

  // Check for Dexie offers when NFT loads
  useEffect(() => {
    if (nft?.launcher_id) {
      // Fetch both requested and offered offers
      Promise.all([
        fetchRequestedDexieOffersFromNftId(nft.launcher_id),
        fetchOfferedDexieOffersFromNftId(nft.launcher_id),
      ])
        .then(([requested, offered]) => {
          setRequestedOffers(requested);
          setOfferedOffers(offered);
        })
        .catch(() => {
          setRequestedOffers([]);
          setOfferedOffers([]);
        });
    }
  }, [nft?.launcher_id]);

  const updateNft = useMemo(
    () => () => {
      commands
        .getNft({ nft_id: launcherId ?? '' })
        .then((data) => setNft(data.nft))
        .catch(addError);
    },
    [launcherId, addError],
  );

  useEffect(() => {
    updateNft();

    const unlisten = events.syncEvent.listen((event) => {
      const type = event.payload.type;
      if (
        type === 'coin_state' ||
        type === 'puzzle_batch_synced' ||
        type === 'nft_data'
      ) {
        updateNft();
      }
    });

    return () => {
      unlisten.then((u) => u());
    };
  }, [updateNft]);

  useEffect(() => {
    commands
      .getNftData({ nft_id: launcherId ?? '' })
      .then((response) => setData(response.data))
      .catch(addError);
  }, [launcherId, addError]);

  const metadata = useMemo(() => {
    if (!nft || !data?.metadata_json) return {};
    try {
      return JSON.parse(data.metadata_json) ?? {};
    } catch {
      return {};
    }
  }, [data?.metadata_json, nft]);

  const [network, setNetwork] = useState<NetworkKind | null>(null);

  useEffect(() => {
    commands
      .getNetwork({})
      .then((data) => setNetwork(data.kind))
      .catch(addError);
  }, [addError]);

  const [minterProfile, setMinterProfile] = useState<{
    encoded_id: string;
    name: string;
    avatar_uri: string | null;
  } | null>(null);

  const [ownerProfile, setOwnerProfile] = useState<{
    encoded_id: string;
    name: string;
    avatar_uri: string | null;
  } | null>(null);

  useEffect(() => {
    if (!nft?.minter_did) {
      setMinterProfile(null);
      return;
    }

    getMintGardenProfile(nft.minter_did).then(setMinterProfile);
  }, [nft?.minter_did]);

  useEffect(() => {
    if (!nft?.owner_did) {
      setOwnerProfile(null);
      return;
    }

    getMintGardenProfile(nft.owner_did).then(setOwnerProfile);
  }, [nft?.owner_did]);

  return (
    <>
      <Header title={nft?.name ?? t`Unknown NFT`} />
      <Container>
        <div className='flex flex-col gap-2 mx-auto sm:w-full md:w-[50%] max-w-[400px]'>
          {isImage(data?.mime_type ?? null) ? (
            <img
              alt='NFT image'
              src={nftUri(data?.mime_type ?? null, data?.blob ?? null)}
              className='rounded-lg'
            />
          ) : isText(data?.mime_type ?? null) ? (
            <div className='border rounded-lg p-4 bg-gray-50 dark:bg-gray-800 overflow-auto max-h-[400px]'>
              <pre className='whitespace-pre-wrap text-sm'>
                {data?.blob ? atob(data.blob) : ''}
              </pre>
            </div>
          ) : isJson(data?.mime_type ?? null) ? (
            <div className='border rounded-lg p-4 bg-gray-50 dark:bg-gray-800 overflow-auto max-h-[400px]'>
              <pre className='whitespace-pre-wrap text-sm'>
                {data?.blob
                  ? JSON.stringify(JSON.parse(atob(data.blob)), null, 2)
                  : ''}
              </pre>
            </div>
          ) : isAudio(data?.mime_type ?? null) ? (
            <div className='flex flex-col items-center justify-center p-4 border rounded-lg bg-gray-50 dark:bg-gray-800'>
              <div className='text-4xl mb-2'>🎵</div>
              <audio
                src={nftUri(data?.mime_type ?? null, data?.blob ?? null)}
                controls
                className='w-full'
              />
            </div>
          ) : (
            <video
              src={nftUri(data?.mime_type ?? null, data?.blob ?? null)}
              className='rounded-lg'
              controls
            />
          )}
          <CopyBox
            title={t`Launcher Id`}
            value={nft?.launcher_id ?? ''}
            onCopy={() => toast.success(t`Launcher Id copied to clipboard`)}
          />
        </div>

        <div className='my-4 grid grid-cols-1 md:grid-cols-2 gap-y-3 gap-x-10'>
          <div className='flex flex-col gap-3'>
            {nft?.edition_total != null && nft?.edition_total > 1 && (
              <div>
                <h6 className='text-md font-bold'>
                  <Trans>
                    Edition {nft.edition_number} of {nft.edition_total}
                  </Trans>
                </h6>
              </div>
            )}

            {metadata.description && (
              <div>
                <h6 className='text-md font-bold'>
                  <Trans>Description</Trans>
                </h6>
                <div className='break-words text-sm'>
                  {metadata.description}
                </div>
              </div>
            )}

            {nft?.collection_name && (
              <div>
                <h6 className='text-md font-bold'>
                  <Trans>Collection Name</Trans>
                </h6>
                <div
                  className='break-all text-sm cursor-pointer text-blue-700 dark:text-blue-300 hover:underline'
                  onClick={() =>
                    nft?.collection_id &&
                    navigate(`/nfts/collections/${nft.collection_id}/metadata`)
                  }
                >
                  {nft.collection_name}
                </div>
              </div>
            )}

            {(metadata.attributes?.length ?? 0) > 0 && (
              <div className='flex flex-col gap-1'>
                <h6 className='text-md font-bold'>
                  <Trans>Attributes</Trans>
                </h6>
                <div className='grid grid-cols-2 gap-2'>
                  {metadata.attributes.map(
                    (attr: { trait_type: string; value: string }) => (
                      <div
                        key={`${attr?.trait_type}_${attr?.value}`}
                        className='px-2 py-1 border-2 rounded-lg'
                      >
                        <h6
                          className='text-sm font-semibold truncate'
                          title={attr.trait_type}
                        >
                          {attr.trait_type}
                        </h6>
                        {isValidUrl(attr.value) ? (
                          <div
                            onClick={() => openUrl(attr.value)}
                            className='text-sm break-all text-blue-700 dark:text-blue-300 cursor-pointer hover:underline'
                          >
                            {attr.value}
                          </div>
                        ) : (
                          <div className='text-sm break-all'>{attr.value}</div>
                        )}
                      </div>
                    ),
                  )}
                </div>
              </div>
            )}

            {!!nft?.data_uris.length && (
              <div>
                <h6 className='text-md font-bold'>
                  <Trans>Data URIs</Trans>
                </h6>
                {nft.data_uris.map((uri) => (
                  <div
                    key={uri}
                    className='truncate text-sm text-blue-700 dark:text-blue-300 cursor-pointer'
                    onClick={() => openUrl(uri)}
                  >
                    {uri}
                  </div>
                ))}
              </div>
            )}

            {(nft?.metadata_uris.length || null) && (
              <div>
                <h6 className='text-md font-bold'>
                  <Trans>Metadata URIs</Trans>
                </h6>
                {nft?.metadata_uris.map((uri) => (
                  <div
                    key={uri}
                    className='truncate text-sm text-blue-700 dark:text-blue-300 cursor-pointer'
                    onClick={() => openUrl(uri)}
                  >
                    {uri}
                  </div>
                ))}
              </div>
            )}

            {(nft?.license_uris.length || null) && (
              <div>
                <h6 className='text-md font-bold'>
                  <Trans>License URIs</Trans>
                </h6>
                {nft?.license_uris.map((uri) => (
                  <div
                    key={uri}
                    className='truncate text-sm text-blue-700 dark:text-blue-300 cursor-pointer'
                    onClick={() => openUrl(uri)}
                  >
                    {uri}
                  </div>
                ))}
              </div>
            )}

            {nft?.data_hash && (
              <div>
                <h6 className='text-md font-bold'>
                  <Trans>Data Hash</Trans>
                </h6>
                <div className='break-all text-sm'>{nft.data_hash}</div>
              </div>
            )}

            {nft?.metadata_hash && (
              <div>
                <h6 className='text-md font-bold'>
                  <Trans>Metadata Hash</Trans>
                </h6>
                <div className='break-all text-sm'>{nft.metadata_hash}</div>
              </div>
            )}

            {nft?.license_hash && (
              <div>
                <h6 className='text-md font-bold'>
                  <Trans>License Hash</Trans>
                </h6>
                <div className='break-all text-sm'>{nft.license_hash}</div>
              </div>
            )}
          </div>

          <div className='flex flex-col gap-3'>
            <div>
              <h6 className='text-md font-bold'>
                <Trans>Minter DID</Trans>
              </h6>
              <CopyBox
                title={t`Minter DID`}
                value={nft?.minter_did ?? t`None`}
                onCopy={() => toast.success(t`Minter DID copied to clipboard`)}
              />
              {minterProfile && (
                <div
                  className='flex items-center gap-2 mt-1 cursor-pointer text-blue-700 dark:text-blue-300 hover:underline'
                  onClick={() =>
                    openUrl(`https://mintgarden.io/${nft?.minter_did}`)
                  }
                >
                  {minterProfile.avatar_uri && (
                    <img
                      src={minterProfile.avatar_uri}
                      alt={`${minterProfile.name} avatar`}
                      className='w-6 h-6 rounded-full'
                    />
                  )}
                  <div className='text-sm'>{minterProfile.name}</div>
                </div>
              )}
            </div>

            <div>
              <h6 className='text-md font-bold'>
                <Trans>Owner DID</Trans>
              </h6>
              <CopyBox
                title={t`Owner DID`}
                value={nft?.owner_did ?? t`None`}
                onCopy={() => toast.success(t`Owner DID copied to clipboard`)}
              />
              {ownerProfile && (
                <div
                  className='flex items-center gap-2 mt-1 cursor-pointer text-blue-700 dark:text-blue-300 hover:underline'
                  onClick={() =>
                    openUrl(`https://mintgarden.io/${nft?.owner_did}`)
                  }
                >
                  {ownerProfile.avatar_uri && (
                    <img
                      src={ownerProfile.avatar_uri}
                      alt={`${ownerProfile.name} avatar`}
                      className='w-6 h-6 rounded-full'
                    />
                  )}
                  <div className='text-sm'>{ownerProfile.name}</div>
                </div>
              )}
            </div>

            <div>
              <h6 className='text-md font-bold'>
                <Trans>Address</Trans>
              </h6>
              <CopyBox
                title={t`Address`}
                value={nft?.address ?? ''}
                onCopy={() => toast.success(t`Address copied to clipboard`)}
              />
            </div>

            <div>
              <h6 className='text-md font-bold'>
                <Trans>Coin Id</Trans>
              </h6>
              <CopyBox
                title={t`Coin Id`}
                value={nft?.coin_id ?? ''}
                onCopy={() => toast.success(t`Coin ID copied to clipboard`)}
              />
            </div>

            <div>
              <h6 className='text-md font-bold'>
                <Trans>Royalties {royaltyPercentage}%</Trans>
              </h6>
              <CopyBox
                title={t`Royalty Address`}
                value={nft?.royalty_address ?? ''}
                onCopy={() =>
                  toast.success(t`Royalty address copied to clipboard`)
                }
              />
            </div>

            <div className='flex flex-col gap-1'>
              <h6 className='text-md font-bold'>
                <Trans>External Links</Trans>
              </h6>

              <Button
                variant='outline'
                onClick={() => {
                  openUrl(
                    `https://${network === 'testnet' ? 'testnet.' : ''}mintgarden.io/nfts/${nft?.launcher_id}`,
                  );
                }}
                disabled={network === 'unknown'}
              >
                <img
                  src='https://mintgarden.io/mint-logo.svg'
                  className='h-4 w-4 mr-2'
                  alt='MintGarden logo'
                />
                MintGarden
              </Button>

              <Button
                variant='outline'
                onClick={() => {
                  openUrl(
                    `https://${network === 'testnet' ? 'testnet11.' : ''}spacescan.io/nft/${nft?.launcher_id}`,
                  );
                }}
                disabled={network === 'unknown'}
              >
                <img
                  src={spacescanLogo}
                  className='h-4 w-4 mr-2'
                  alt='Spacescan.io logo'
                />
                Spacescan.io
              </Button>
            </div>

            <div className='flex flex-col gap-4'>
              {/* Requested Offers Section */}
              <div className='flex flex-col gap-1'>
                <h6 className='text-md font-bold'>
                  <Trans>Offers Requesting This NFT</Trans>
                </h6>

                {requestedOffers.length === 0 ? (
                  <div className='text-sm text-muted-foreground'>
                    <Trans>No offers requesting this NFT</Trans>
                  </div>
                ) : (
                  <div className='grid gap-2'>
                    {requestedOffers.map((offer: any) => (
                      <div key={offer.id} className='border rounded-lg p-3'>
                        <div className='grid grid-cols-2 gap-4'>
                          <div>
                            <div className='text-sm font-medium mb-2'>
                              <Trans>Offered in exchange:</Trans>
                            </div>
                            <div className='space-y-1'>
                              {offer.offered?.map(
                                (item: any, index: number) => (
                                  <div key={index} className='text-sm'>
                                    {item.amount} {item.name} ({item.code})
                                  </div>
                                ),
                              )}
                            </div>
                          </div>
                          <div className='flex flex-col gap-1 justify-start'>
                            <Button
                              variant='outline'
                              size='sm'
                              onClick={() => {
                                navigate(
                                  `/offers/view/${encodeURIComponent(offer.offer.trim())}`,
                                );
                              }}
                            >
                              <HandCoins className='h-4 w-4 mr-2' />
                              <Trans>View Offer</Trans>
                            </Button>
                            <Button
                              variant='outline'
                              size='sm'
                              onClick={() => {
                                openUrl(
                                  `https://dexie.space/offers/${offer.id}`,
                                );
                              }}
                            >
                              <img
                                src='https://raw.githubusercontent.com/dexie-space/dexie-kit/refs/heads/main/svg/duck.svg'
                                className='h-4 w-4 mr-2'
                                alt='Dexie.space logo'
                              />
                              <Trans>View Offer on Dexie</Trans>
                            </Button>
                          </div>
                        </div>
                      </div>
                    ))}
                  </div>
                )}
              </div>

              {/* Offered For Sale Section */}
              <div className='flex flex-col gap-1'>
                <h6 className='text-md font-bold'>
                  <Trans>This NFT Offered For Sale</Trans>
                </h6>

                {offeredOffers.length === 0 ? (
                  <div className='text-sm text-muted-foreground'>
                    <Trans>This NFT is not currently offered for sale</Trans>
                  </div>
                ) : (
                  <div className='grid gap-2'>
                    {offeredOffers.map((offer: any) => (
                      <div key={offer.id} className='border rounded-lg p-3'>
                        <div className='grid grid-cols-2 gap-4'>
                          <div>
                            <div className='text-sm font-medium mb-2'>
                              <Trans>Requesting in exchange:</Trans>
                            </div>
                            <div className='space-y-1'>
                              {offer.requested?.map(
                                (item: any, index: number) => (
                                  <div key={index} className='text-sm'>
                                    {item.amount} {item.name} ({item.code})
                                  </div>
                                ),
                              )}
                            </div>
                          </div>
                          <div className='flex flex-col gap-1 justify-start'>
                            <Button
                              variant='outline'
                              size='sm'
                              onClick={() => {
                                openUrl(
                                  `https://dexie.space/offers/${offer.id}`,
                                );
                              }}
                            >
                              <img
                                src='https://raw.githubusercontent.com/dexie-space/dexie-kit/refs/heads/main/svg/duck.svg'
                                className='h-4 w-4 mr-2'
                                alt='Dexie.space logo'
                              />
                              <Trans>View Offer on Dexie</Trans>
                            </Button>
                          </div>
                        </div>
                      </div>
                    ))}
                  </div>
                )}
              </div>
            </div>
          </div>
        </div>
      </Container>
    </>
  );
}<|MERGE_RESOLUTION|>--- conflicted
+++ resolved
@@ -11,11 +11,7 @@
 import { Trans } from '@lingui/react/macro';
 import { openUrl } from '@tauri-apps/plugin-opener';
 import { useEffect, useMemo, useState } from 'react';
-<<<<<<< HEAD
 import { useParams, useNavigate } from 'react-router-dom';
-=======
-import { useNavigate, useParams } from 'react-router-dom';
->>>>>>> 7c9dcedc
 import { toast } from 'react-toastify';
 import { commands, events, NetworkKind, NftData, NftRecord } from '../bindings';
 import {
