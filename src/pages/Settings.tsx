import Container from '@/components/Container';
import { ResyncDialog } from '@/components/dialogs/ResyncDialog';
import Header from '@/components/Header';
import Layout from '@/components/Layout';
import { PasteInput } from '@/components/PasteInput';
import { Button } from '@/components/ui/button';
import { Card, CardContent } from '@/components/ui/card';
import {
  Dialog,
  DialogContent,
  DialogDescription,
  DialogFooter,
  DialogHeader,
  DialogTitle,
} from '@/components/ui/dialog';
import {
  Form,
  FormControl,
  FormField,
  FormItem,
  FormLabel,
  FormMessage,
} from '@/components/ui/form';
import { Input } from '@/components/ui/input';
import { Label } from '@/components/ui/label';
import { FeeAmountInput, IntegerInput } from '@/components/ui/masked-input';
import {
  Select,
  SelectContent,
  SelectItem,
  SelectTrigger,
  SelectValue,
} from '@/components/ui/select';
import { Switch } from '@/components/ui/switch';
import { Tabs, TabsContent, TabsList, TabsTrigger } from '@/components/ui/tabs';
import { CustomError } from '@/contexts/ErrorContext';
import { useLanguage } from '@/contexts/LanguageContext';
import { useInsets } from '@/contexts/SafeAreaContext';
import { useWallet } from '@/contexts/WalletContext';
import { useBiometric } from '@/hooks/useBiometric';
import { useDefaultFee } from '@/hooks/useDefaultFee';
import { useDefaultOfferExpiry } from '@/hooks/useDefaultOfferExpiry';
import { useErrors } from '@/hooks/useErrors';
import { useScannerOrClipboard } from '@/hooks/useScannerOrClipboard';
import { useWalletConnect } from '@/hooks/useWalletConnect';
import {
  clearState,
  fetchState,
  updateSyncStatus,
  useWalletState,
} from '@/state';
import { zodResolver } from '@hookform/resolvers/zod';
import { t } from '@lingui/core/macro';
import { Trans } from '@lingui/react/macro';
import { getVersion } from '@tauri-apps/api/app';
import { platform } from '@tauri-apps/plugin-os';
import { LoaderCircleIcon, TrashIcon, WalletIcon } from 'lucide-react';
import prettyBytes from 'pretty-bytes';
import { useContext, useEffect, useState } from 'react';
import { useForm } from 'react-hook-form';
import { useNavigate, useSearchParams } from 'react-router-dom';
import { z } from 'zod';
import { commands, Network, NetworkConfig, Wallet } from '../bindings';
import { DarkModeContext } from '../contexts/DarkModeContext';
import { isValidU32 } from '../validation';
<<<<<<< HEAD
import { useDefaultFee } from '@/hooks/useDefaultFee';
import { TransactionFailureTest } from '@/components/TransactionFailureTest';
=======
>>>>>>> 685bb6bf

export default function Settings() {
  const { wallet } = useWallet();
  const [version, setVersion] = useState<string | null>(null);
  const isMobile = platform() === 'ios' || platform() === 'android';
  const navigate = useNavigate();
  const [searchParams, setSearchParams] = useSearchParams();
  const insets = useInsets();

  useEffect(() => {
    getVersion().then(setVersion);
  }, []);

  // Get tab from URL or default to 'general'
  const currentTab = searchParams.get('tab') || 'general';

  // Update URL when tab changes
  const handleTabChange = (value: string) => {
    setSearchParams({ tab: value });
  };
  const isDev = import.meta.env.DEV;

  return (
    <Layout>
      <Header
        title={t`Settings`}
        back={!wallet ? () => navigate('/') : undefined}
        alwaysShowChildren
      >
        <div className='flex items-center justify-center gap-2 text-md text-muted-foreground'>
          <Trans>Version {version}</Trans>
        </div>
      </Header>
      <Container
        className='max-w-3xl'
        style={{
          paddingBottom: insets.bottom ? `${insets.bottom}px` : undefined,
        }}
      >
        <div className='flex flex-col gap-4'>
          <Tabs
            value={currentTab}
            onValueChange={handleTabChange}
            className='w-full'
          >
            <div className='flex flex-col gap-2'>
              <div className='flex items-center justify-between'>
                <TabsList className='w-full md:w-auto inline-flex h-9 items-center justify-start rounded-lg bg-muted p-1 text-muted-foreground'>
                  <TabsTrigger
                    value='general'
                    className='flex-1 md:flex-none rounded-md px-3 py-1 text-sm font-medium'
                  >
                    <Trans>General</Trans>
                  </TabsTrigger>

                  <TabsTrigger
                    value='wallet'
                    className='flex-1 md:flex-none rounded-md px-3 py-1 text-sm font-medium'
                  >
                    <Trans>Wallet</Trans>
                  </TabsTrigger>

                  <TabsTrigger
                    value='network'
                    className='flex-1 md:flex-none rounded-md px-3 py-1 text-sm font-medium'
                  >
                    <Trans>Network</Trans>
                  </TabsTrigger>

                  {!isMobile && (
                    <TabsTrigger
                      value='advanced'
                      className='flex-1 md:flex-none rounded-md px-3 py-1 text-sm font-medium'
                    >
                      <Trans>Advanced</Trans>
                    </TabsTrigger>
                  )}
                </TabsList>
              </div>
            </div>

            <div className='mt-4'>
              <TabsContent value='general'>
                <div className='grid gap-4'>
                  <WalletConnectSettings />
                  <GlobalSettings />
                </div>
              </TabsContent>

              <TabsContent value='wallet'>
                {wallet ? (
                  <WalletSettings fingerprint={wallet.fingerprint} />
                ) : (
                  <Card>
                    <CardContent className='flex flex-col items-center justify-center gap-4 py-12'>
                      <div className='rounded-full bg-muted p-3'>
                        <WalletIcon className='h-6 w-6 text-muted-foreground' />
                      </div>
                      <div className='text-center'>
                        <h3 className='font-medium'>
                          <Trans>No Wallet Connected</Trans>
                        </h3>
                        <p className='text-sm text-muted-foreground'>
                          <Trans>Connect a wallet to manage its settings</Trans>
                        </p>
                      </div>
                      <Button onClick={() => navigate('/')}>
                        <Trans>Connect Wallet</Trans>
                      </Button>
                    </CardContent>
                  </Card>
                )}
              </TabsContent>

              <TabsContent value='network'>
                <NetworkSettings />
              </TabsContent>

              {!isMobile && (
                <TabsContent value='advanced'>
                  <div className='grid gap-6'>
                    <RpcSettings />
                    {isDev && (
                      <SettingsSection title={t`Development & Testing`}>
                        <SettingItem
                          label={t`Transaction Failure Test`}
                          description={t`Test the transaction failure notification system`}
                          control={<TransactionFailureTest />}
                        />
                      </SettingsSection>
                    )}
                  </div>
                </TabsContent>
              )}
            </div>
          </Tabs>
        </div>
      </Container>
    </Layout>
  );
}

interface SettingsSectionProps {
  title: string;
  children: React.ReactNode;
}

function SettingsSection({ title, children }: SettingsSectionProps) {
  return (
    <div className='divide-y rounded-md border bg-neutral-100 dark:bg-neutral-900'>
      <div className='p-3'>
        <h3 className='text-sm font-medium'>{title}</h3>
      </div>
      <div className='divide-y'>{children}</div>
    </div>
  );
}

interface SettingItemProps {
  label: string;
  description?: string;
  control: React.ReactNode;
  children?: React.ReactNode;
}

function SettingItem({
  label,
  description,
  control,
  children,
}: SettingItemProps) {
  return (
    <div className='p-3'>
      <div className='flex flex-col sm:flex-row sm:items-center justify-between gap-x-4 gap-y-2'>
        <div className='space-y-1'>
          <Label className='text-sm font-medium'>{label}</Label>
          {description && (
            <div className='text-sm text-muted-foreground'>{description}</div>
          )}
        </div>
        <div className='flex sm:justify-end'>{control}</div>
      </div>
      {children}
    </div>
  );
}

function GlobalSettings() {
  const { dark, setDark } = useContext(DarkModeContext);
  const { locale, changeLanguage } = useLanguage();
  const { expiry, setExpiry } = useDefaultOfferExpiry();
  const { enabled, available, enableIfAvailable, disable } = useBiometric();
  const { fee, setFee } = useDefaultFee();

  const isMobile = platform() === 'ios' || platform() === 'android';

  const toggleBiometric = async (value: boolean) => {
    if (value) {
      await enableIfAvailable();
    } else {
      await disable();
    }
  };

  return (
    <SettingsSection title={t`Preferences`}>
      <SettingItem
        label={t`Dark Mode`}
        description={t`Switch between light and dark theme`}
        control={<Switch checked={dark} onCheckedChange={setDark} />}
      />
      {isMobile && (
        <SettingItem
          label={t`Biometric Authentication`}
          description={t`Require biometrics for sensitive actions`}
          control={
            <Switch
              checked={enabled}
              disabled={!available}
              onCheckedChange={toggleBiometric}
            />
          }
        />
      )}
      <SettingItem
        label={t`Language`}
        description={t`Choose your preferred language`}
        control={
          <Select value={locale} onValueChange={changeLanguage}>
            <SelectTrigger className='w-[140px]'>
              <SelectValue />
            </SelectTrigger>
            <SelectContent>
              <SelectItem value='en-US'>English</SelectItem>
              <SelectItem value='de-DE'>Deutsch</SelectItem>
              <SelectItem value='zh-CN'>中文</SelectItem>
              <SelectItem value='es-MX'>Español</SelectItem>
            </SelectContent>
          </Select>
        }
      />
      <SettingItem
        label={t`Default Fee`}
        description={t`The default fee to use for transactions`}
        control={
          <FeeAmountInput
            onValueChange={(values) =>
              setFee(values.value === '' ? '0' : values.value)
            }
          />
        }
      />
      <SettingItem
        label={t`Default Offer Expiry`}
        description={t`Set a default expiration time for new offers`}
        control={
          <Switch
            checked={expiry.enabled}
            onCheckedChange={(checked) => {
              setExpiry({
                ...expiry,
                enabled: checked,
                days: checked ? '1' : '',
              });
            }}
          />
        }
      >
        {expiry.enabled && (
          <div className='grid grid-cols-3 gap-4 mt-2'>
            <TimeInput
              label={t`Days`}
              value={expiry.days}
              onChange={(value) => setExpiry({ ...expiry, days: value })}
            />
            <TimeInput
              label={t`Hours`}
              value={expiry.hours}
              onChange={(value) => setExpiry({ ...expiry, hours: value })}
            />
            <TimeInput
              label={t`Minutes`}
              value={expiry.minutes}
              onChange={(value) => setExpiry({ ...expiry, minutes: value })}
            />
          </div>
        )}
      </SettingItem>
    </SettingsSection>
  );
}

interface TimeInputProps {
  label: string;
  value: string;
  onChange: (value: string) => void;
}

function TimeInput({ label, value, onChange }: TimeInputProps) {
  return (
    <div className='space-y-2'>
      <Label className='text-sm text-muted-foreground'>{label}</Label>
      <IntegerInput
        value={value}
        placeholder='0'
        min={0}
        onValueChange={(values) => onChange(values.value)}
      />
    </div>
  );
}

function WalletConnectSettings() {
  const { pair, sessions, disconnect, connecting } = useWalletConnect();
  const [uri, setUri] = useState<string>('');
  const [error, setError] = useState<string | null>(null);
  const { handleScanOrPaste } = useScannerOrClipboard((scanResValue) => {
    setUri(scanResValue);
  });

  const handlePair = async () => {
    try {
      setError(null);
      await pair(uri);
      setUri('');
    } catch (err) {
      setError(err instanceof Error ? err.message : 'Failed to connect');
    }
  };

  return (
    <SettingsSection title={t`WalletConnect`}>
      {sessions.length > 0 ? (
        sessions.map((session) => (
          <div
            key={session.topic}
            className='px-4 py-4 flex items-center justify-between gap-4'
          >
            <div className='flex gap-3 items-center'>
              <img
                src={session.peer?.metadata?.icons?.[0] ?? ''}
                alt={session.peer?.metadata?.name ?? t`Unknown App`}
                className='h-8 w-8 rounded-full'
              />
              <span className='font-medium'>
                {session.peer?.metadata?.name ?? t`Unknown App`}
              </span>
            </div>
            <Button
              variant='destructive'
              size='icon'
              onClick={() => disconnect(session.topic)}
            >
              <TrashIcon className='h-4 w-4' />
            </Button>
          </div>
        ))
      ) : (
        <div className='p-3 text-sm text-muted-foreground'>
          <Trans>No active sessions</Trans>
        </div>
      )}

      <div className='p-3'>
        <div className='flex flex-col gap-2'>
          <div className='flex gap-2 items-center'>
            <PasteInput
              value={uri}
              placeholder={t`WalletConnect URI`}
              onChange={(e) => setUri(e.target.value)}
              onEndIconClick={handleScanOrPaste}
              disabled={connecting}
            />

            <Button onClick={handlePair} disabled={connecting} size='sm'>
              {connecting ? (
                <Trans>Connecting...</Trans>
              ) : (
                <Trans>Connect</Trans>
              )}
            </Button>
          </div>

          {error && <span className='text-sm text-destructive'>{error}</span>}
        </div>
      </div>
    </SettingsSection>
  );
}

function NetworkSettings() {
  const { addError } = useErrors();

  const [discoverPeers, setDiscoverPeers] = useState<boolean | null>(null);
  const [targetPeersText, setTargetPeers] = useState<string | null>(null);
  const [network, setNetwork] = useState<string | null>(null);
  const [networks, setNetworks] = useState<Network[]>([]);

  const targetPeers =
    targetPeersText === null ? null : parseInt(targetPeersText);

  const invalidTargetPeers =
    targetPeers === null || !isValidU32(targetPeers, 1);

  const [config, setConfig] = useState<NetworkConfig | null>(null);

  useEffect(() => {
    commands.networkConfig().then(setConfig).catch(addError);
    commands
      .getNetworks({})
      .then((data) => setNetworks(data.networks))
      .catch(addError);
  }, [addError]);

  return (
    <SettingsSection title={t`Network`}>
      <SettingItem
        label={t`Default Network`}
        description={t`Choose the network to connect to`}
        control={
          <Select
            value={network ?? config?.default_network ?? 'mainnet'}
            onValueChange={(name) => {
              if (name !== config?.default_network) {
                if (config) {
                  setConfig({ ...config, default_network: name });
                }
                clearState();
                commands
                  .setNetwork({ name })
                  .catch(addError)
                  .finally(() => {
                    fetchState();
                    setNetwork(name);
                  });
              }
            }}
          >
            <SelectTrigger
              id='network'
              aria-label='Select network'
              className='w-[140px]'
            >
              <SelectValue placeholder={<Trans>Select network</Trans>} />
            </SelectTrigger>
            <SelectContent>
              {networks.map((network, i) => (
                <SelectItem key={i} value={network.name}>
                  {network.name}
                </SelectItem>
              ))}
            </SelectContent>
          </Select>
        }
      />

      <SettingItem
        label={t`Discover Peers`}
        description={t`Automatically discover and connect to peers`}
        control={
          <Switch
            checked={discoverPeers ?? config?.discover_peers ?? true}
            onCheckedChange={(checked) => {
              commands
                .setDiscoverPeers({ discover_peers: checked })
                .catch(addError)
                .finally(() => setDiscoverPeers(checked));
            }}
          />
        }
      />

      <SettingItem
        label={t`Target Peers`}
        description={t`Number of peers to maintain connections with`}
        control={
          <Input
            type='number'
            className='w-[120px]'
            value={targetPeersText ?? config?.target_peers ?? 500}
            disabled={!(discoverPeers ?? config?.discover_peers)}
            onChange={(event) => setTargetPeers(event.target.value)}
            onBlur={() => {
              if (invalidTargetPeers) return;

              if (targetPeers !== config?.target_peers) {
                if (config) {
                  setConfig({ ...config, target_peers: targetPeers });
                }
                commands
                  .setTargetPeers({ target_peers: targetPeers })
                  .catch(addError);
              }
            }}
          />
        }
      />
    </SettingsSection>
  );
}

function RpcSettings() {
  const { addError } = useErrors();
  const { promptIfEnabled } = useBiometric();

  const [isRunning, setIsRunning] = useState(false);
  const [runOnStartup, setRunOnStartup] = useState(false);

  useEffect(() => {
    // Get initial state
    Promise.all([commands.isRpcRunning(), commands.getRpcRunOnStartup()])
      .then(([running, startup]) => {
        setIsRunning(running);
        setRunOnStartup(startup);
      })
      .catch(addError);

    // Poll RPC status
    const interval = setInterval(() => {
      commands.isRpcRunning().then(setIsRunning).catch(addError);
    }, 1000);

    return () => clearInterval(interval);
  }, [addError]);

  const start = async () => {
    if (!(await promptIfEnabled())) return;

    commands
      .startRpcServer()
      .catch(addError)
      .then(() => setIsRunning(true));
  };

  const stop = () => {
    commands
      .stopRpcServer()
      .catch(addError)
      .then(() => setIsRunning(false));
  };

  const toggleRunOnStartup = async (checked: boolean) => {
    if (!(await promptIfEnabled())) return;

    commands
      .setRpcRunOnStartup(checked)
      .catch(addError)
      .then(() => setRunOnStartup(checked));
  };

  return (
    <SettingsSection title={t`RPC Server`}>
      <div className='p-3'>
        <div className='flex items-center justify-between'>
          <div className='flex items-center gap-3'>
            <div
              className={`h-3 w-3 rounded-full ${
                isRunning ? 'bg-green-500' : 'bg-red-500'
              }`}
            />
            <span className='font-medium'>
              {isRunning ? <Trans>Running</Trans> : <Trans>Stopped</Trans>}
            </span>
          </div>
          <Button
            variant={isRunning ? 'destructive' : 'default'}
            size='sm'
            onClick={isRunning ? stop : start}
          >
            {isRunning ? <Trans>Stop</Trans> : <Trans>Start</Trans>}
          </Button>
        </div>
      </div>

      <SettingItem
        label={t`Run on startup`}
        description={t`Automatically start the RPC server when the app launches`}
        control={
          <Switch checked={runOnStartup} onCheckedChange={toggleRunOnStartup} />
        }
      />
    </SettingsSection>
  );
}

function WalletSettings({ fingerprint }: { fingerprint: number }) {
  const { addError } = useErrors();

  const walletState = useWalletState();

  const [wallet, setWallet] = useState<Wallet | null>(null);
  const [localName, setLocalName] = useState<string>('');
  const [networks, setNetworks] = useState<Network[]>([]);
  const [deriveOpen, setDeriveOpen] = useState(false);
  const [pending, setPending] = useState(false);
  const [resyncOpen, setResyncOpen] = useState(false);

  useEffect(() => {
    commands
      .getNetworks({})
      .then((data) => setNetworks(data.networks))
      .catch(addError);

    commands
      .walletConfig(fingerprint)
      .then((data) => {
        setWallet(data);
        if (data?.name) setLocalName(data.name);
      })
      .catch(addError);
  }, [addError, fingerprint]);

  const addOverride = async () => {
    if (!wallet) return;
    try {
      const config = await commands.networkConfig();
      await commands.setNetworkOverride({
        fingerprint,
        name: config.default_network,
      });
      setWallet({ ...wallet, network: config.default_network });
    } catch (error) {
      addError(error as CustomError);
    }
  };

  const setOverride = async (name: string | null) => {
    if (!wallet) return;
    clearState();
    try {
      await commands.setNetworkOverride({ fingerprint, name });
      setWallet({ ...wallet, network: name });
    } catch (error) {
      addError(error as CustomError);
    }
    fetchState();
  };

  const derivationIndex = walletState.sync.unhardened_derivation_index;

  const schema = z.object({
    index: z.string().refine((value) => {
      const num = parseInt(value);

      if (
        isNaN(num) ||
        !isFinite(num) ||
        num < derivationIndex ||
        Math.floor(num) != num
      )
        return false;

      return true;
    }),
  });

  const form = useForm<z.infer<typeof schema>>({
    resolver: zodResolver(schema),
    defaultValues: {
      index: derivationIndex.toString(),
    },
  });

  const handler = (values: z.infer<typeof schema>) => {
    setPending(true);

    commands
      .increaseDerivationIndex({ index: parseInt(values.index) })
      .then(() => {
        setDeriveOpen(false);
        updateSyncStatus();
      })
      .catch(addError)
      .finally(() => setPending(false));
  };

  return (
    <div className='flex flex-col gap-4'>
      <SettingsSection title={t`Wallet`}>
        <SettingItem
          label={t`Wallet Name`}
          description={t`Give your wallet a memorable name`}
          control={
            <Input
              type='text'
              className='w-[200px]'
              value={localName}
              onChange={(event) => setLocalName(event.target.value)}
              onBlur={() => {
                if (localName === wallet?.name) return;

                commands
                  .renameKey({
                    fingerprint,
                    name: localName,
                  })
                  .then(() => {
                    if (wallet) {
                      setWallet({ ...wallet, name: localName });
                    }
                  })
                  .catch(addError);
              }}
            />
          }
        />

        <SettingItem
          label={t`Override Network`}
          description={t`Override the default network for this wallet`}
          control={
            <Switch
              checked={!!wallet?.network}
              onCheckedChange={(checked) => {
                if (checked) {
                  addOverride();
                } else {
                  setOverride(null);
                }
              }}
            />
          }
        >
          {!!wallet?.network && (
            <div className='mt-3'>
              <Select
                value={wallet?.network}
                onValueChange={(name) => {
                  setOverride(name);
                }}
              >
                <SelectTrigger
                  id='network'
                  aria-label='Select network'
                  className='w-[140px]'
                >
                  <SelectValue placeholder={<Trans>Select network</Trans>} />
                </SelectTrigger>
                <SelectContent>
                  {networks.map((network, i) => (
                    <SelectItem key={i} value={network.name}>
                      {network.name}
                    </SelectItem>
                  ))}
                </SelectContent>
              </Select>
            </div>
          )}
        </SettingItem>
      </SettingsSection>

      <SettingsSection title={t`Syncing`}>
        <SettingItem
          label={t`Derivation Index`}
          description={t`The number of addresses managed by this wallet`}
          control={
            <div className='flex items-center gap-3'>
              <span className='text-md'>{derivationIndex}</span>
              <Button
                variant='secondary'
                size='sm'
                onClick={() => setDeriveOpen(true)}
              >
                <Trans>Increase</Trans>
              </Button>
            </div>
          }
        />

        <SettingItem
          label={t`Resync`}
          description={t`Delete and redownload coin data from the network`}
          control={
            <Button
              variant='destructive'
              size='sm'
              onClick={() => setResyncOpen(true)}
            >
              <Trans>Resync</Trans>
            </Button>
          }
        />
      </SettingsSection>

      <SettingsSection title={t`Status`}>
        <SettingItem
          label={t`Database Size`}
          description={t`The size of the database`}
          control={
            <span className='text-md'>
              {prettyBytes(walletState.sync.database_size, { locale: true })}
            </span>
          }
        />
      </SettingsSection>

      <Dialog open={deriveOpen} onOpenChange={setDeriveOpen}>
        <DialogContent>
          <DialogHeader>
            <DialogTitle>
              <Trans>Increase Derivation Index</Trans>
            </DialogTitle>
            <DialogDescription>
              <Trans>
                Increase the derivation index to generate new addresses. Setting
                this too high can cause issues, and it can't be reversed without
                resyncing the wallet.
              </Trans>
            </DialogDescription>
          </DialogHeader>
          <Form {...form}>
            <form onSubmit={form.handleSubmit(handler)} className='space-y-4'>
              <FormField
                control={form.control}
                name='index'
                render={({ field }) => (
                  <FormItem>
                    <FormLabel>
                      <Trans>Derivation Index</Trans>
                    </FormLabel>
                    <FormControl>
                      <Input
                        {...field}
                        placeholder={t`Enter derivation index`}
                        aria-label={t`Derivation index`}
                      />
                    </FormControl>
                    <FormMessage />
                  </FormItem>
                )}
              />
              <DialogFooter className='gap-2'>
                <Button
                  type='button'
                  variant='outline'
                  onClick={() => setDeriveOpen(false)}
                >
                  <Trans>Cancel</Trans>
                </Button>
                <Button
                  type='submit'
                  disabled={!form.formState.isValid || pending}
                >
                  {pending && (
                    <LoaderCircleIcon className='mr-2 h-4 w-4 animate-spin' />
                  )}
                  {pending ? (
                    <Trans>Generating</Trans>
                  ) : (
                    <Trans>Generate</Trans>
                  )}
                </Button>
              </DialogFooter>
            </form>
          </Form>
        </DialogContent>
      </Dialog>

      <ResyncDialog
        open={resyncOpen}
        setOpen={setResyncOpen}
        submit={async (options) => {
          await commands.resync({ fingerprint, ...options });
        }}
      />
    </div>
  );
}<|MERGE_RESOLUTION|>--- conflicted
+++ resolved
@@ -63,11 +63,7 @@
 import { commands, Network, NetworkConfig, Wallet } from '../bindings';
 import { DarkModeContext } from '../contexts/DarkModeContext';
 import { isValidU32 } from '../validation';
-<<<<<<< HEAD
-import { useDefaultFee } from '@/hooks/useDefaultFee';
 import { TransactionFailureTest } from '@/components/TransactionFailureTest';
-=======
->>>>>>> 685bb6bf
 
 export default function Settings() {
   const { wallet } = useWallet();
