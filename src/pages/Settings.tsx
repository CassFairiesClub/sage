import Container from '@/components/Container';
import Header from '@/components/Header';
import Layout from '@/components/Layout';
import { PasteInput } from '@/components/PasteInput';
import { Button } from '@/components/ui/button';
import { Card, CardContent, CardHeader, CardTitle } from '@/components/ui/card';
import { Input } from '@/components/ui/input';
import { Label } from '@/components/ui/label';
import { IntegerInput } from '@/components/ui/masked-input';
import {
  Select,
  SelectContent,
  SelectItem,
  SelectTrigger,
  SelectValue,
} from '@/components/ui/select';
import { Switch } from '@/components/ui/switch';
import { useLanguage } from '@/contexts/LanguageContext';
import { useDefaultOfferExpiry } from '@/hooks/useDefaultOfferExpiry';
import { useErrors } from '@/hooks/useErrors';
import { useScannerOrClipboard } from '@/hooks/useScannerOrClipboard';
import { useWallet } from '@/contexts/WalletContext';
import { useWalletConnect } from '@/hooks/useWalletConnect';
import { clearState, fetchState } from '@/state';
import { t } from '@lingui/core/macro';
import { Trans } from '@lingui/react/macro';
import { getVersion } from '@tauri-apps/api/app';
import { platform } from '@tauri-apps/plugin-os';
import { useContext, useEffect, useState } from 'react';
import { DarkModeContext } from '../App';
import {
  commands,
  KeyInfo,
  Network,
  NetworkConfig,
  WalletConfig,
} from '../bindings';
import { isValidU32 } from '../validation';
<<<<<<< HEAD
import { getVersion } from '@tauri-apps/api/app';
import { useNavigate } from 'react-router-dom';
import { useDefaultOfferExpiry } from '@/hooks/useDefaultOfferExpiry';
=======
>>>>>>> 8b3a9319

export interface DefaultOfferExpiry {
  enabled: boolean;
  days: string;
  hours: string;
  minutes: string;
}

export default function Settings() {
  const { wallet } = useWallet();
  const [version, setVersion] = useState<string | null>(null);
  const navigate = useNavigate();

  useEffect(() => {
    getVersion().then(setVersion);
  }, []);

  const isMobile = platform() === 'ios' || platform() === 'android';

  return (
    <Layout>
      <Header
        title={t`Settings`}
        back={!wallet ? () => navigate('/') : undefined}
      />
      <Container className='max-w-2xl'>
        <Trans>Version {version}</Trans>
        <div className='flex flex-col gap-4 mt-2'>
          <WalletConnectSettings />
          <GlobalSettings />
          <NetworkSettings />
          {!isMobile && <RpcSettings />}
          {wallet && <WalletSettings wallet={wallet} />}
        </div>
      </Container>
    </Layout>
  );
}

function GlobalSettings() {
  const { dark, setDark } = useContext(DarkModeContext);
  const { locale, changeLanguage } = useLanguage();

  const { expiry, setExpiry } = useDefaultOfferExpiry();

  return (
    <Card>
      <CardHeader>
        <CardTitle>
          <Trans>Global</Trans>
        </CardTitle>
      </CardHeader>
      <CardContent className='space-y-4'>
        <div className='grid gap-6'>
          <div className='flex items-center space-x-2'>
            <Switch
              id='dark-mode'
              checked={dark}
              onCheckedChange={(checked) => setDark(checked)}
            />
            <Label htmlFor='dark-mode'>
              <Trans>Dark Mode</Trans>
            </Label>
          </div>
        </div>
        <div className='grid gap-3'>
          <Label htmlFor='language'>
            <Trans>Language</Trans>
          </Label>
          <Select value={locale} onValueChange={changeLanguage}>
            <SelectTrigger id='language'>
              <SelectValue />
            </SelectTrigger>
            <SelectContent>
              <SelectItem value='en-US'>English</SelectItem>
              <SelectItem value='de-DE'>Deutsch</SelectItem>
              <SelectItem value='zh-CN'>Chinese</SelectItem>
            </SelectContent>
          </Select>
        </div>
        <div className='grid gap-3'>
          <div className='flex flex-col gap-2'>
            <div className='flex items-center gap-2'>
              <label htmlFor='default-offer-expiry'>
                <Trans>Default Offer Expiry</Trans>
              </label>
              <Switch
                id='default-offer-expiry'
                checked={expiry.enabled}
                onCheckedChange={(checked) => {
                  setExpiry({
                    ...expiry,
                    enabled: checked,
                    days: checked ? '1' : '',
                  });
                }}
              />
            </div>

            {expiry.enabled && (
              <div className='flex gap-2'>
                <div className='relative'>
                  <IntegerInput
                    className='pr-12'
                    value={expiry.days}
                    placeholder='0'
                    min={0}
                    onValueChange={(values) => {
                      setExpiry({
                        ...expiry,
                        days: values.value,
                      });
                    }}
                  />
                  <div className='pointer-events-none absolute inset-y-0 right-0 flex items-center pr-3'>
                    <span className='text-gray-500 text-sm'>
                      <Trans>Days</Trans>
                    </span>
                  </div>
                </div>

                <div className='relative'>
                  <IntegerInput
                    className='pr-12'
                    value={expiry.hours}
                    placeholder='0'
                    min={0}
                    onValueChange={(values) => {
                      setExpiry({
                        ...expiry,
                        hours: values.value,
                      });
                    }}
                  />
                  <div className='pointer-events-none absolute inset-y-0 right-0 flex items-center pr-3'>
                    <span className='text-gray-500 text-sm'>
                      <Trans>Hours</Trans>
                    </span>
                  </div>
                </div>

                <div className='relative'>
                  <IntegerInput
                    className='pr-12'
                    value={expiry.minutes}
                    placeholder='0'
                    min={0}
                    onValueChange={(values) => {
                      setExpiry({
                        ...expiry,
                        minutes: values.value,
                      });
                    }}
                  />
                  <div className='pointer-events-none absolute inset-y-0 right-0 flex items-center pr-3'>
                    <span className='text-gray-500 text-sm'>
                      <Trans>Minutes</Trans>
                    </span>
                  </div>
                </div>
              </div>
            )}
          </div>
        </div>
      </CardContent>
    </Card>
  );
}

function WalletConnectSettings() {
  const { pair, sessions, disconnect, connecting } = useWalletConnect();
  const [uri, setUri] = useState<string>('');
  const [error, setError] = useState<string | null>(null);
  const { handleScanOrPaste } = useScannerOrClipboard((scanResValue) => {
    setUri(scanResValue);
  });

  const handlePair = async () => {
    try {
      setError(null);
      await pair(uri);
      setUri('');
    } catch (err) {
      setError(err instanceof Error ? err.message : 'Failed to connect');
    }
  };

  return (
    <Card>
      <CardHeader>
        <CardTitle>
          <Trans>WalletConnect</Trans>
        </CardTitle>
      </CardHeader>
      <CardContent>
        <div className='grid gap-6'>
          <div className='flex flex-col gap-4'>
            <div className='flex flex-col gap-2'>
              {sessions.map((session) => (
                <div
                  key={session.topic}
                  className='flex items-center justify-between gap-1'
                >
                  <div className='flex gap-2 items-center'>
                    <img
                      src={session.peer?.metadata?.icons?.[0] ?? ''}
                      alt={session.peer?.metadata?.name ?? t`Unknown App`}
                      className='h-8 w-8'
                    />
                    <span className='text-sm font-medium'>
                      {session.peer?.metadata?.name ?? t`Unknown App`}
                    </span>
                  </div>
                  <Button
                    variant='destructive'
                    size='sm'
                    onClick={() => disconnect(session.topic)}
                  >
                    <Trans>Disconnect</Trans>
                  </Button>
                </div>
              ))}
              {sessions.length === 0 && (
                <span className='text-sm text-gray-500'>
                  <Trans>No active sessions</Trans>
                </span>
              )}
            </div>

            <div className='flex flex-col gap-2'>
              <div className='flex gap-2'>
                <PasteInput
                  value={uri}
                  placeholder={t`Paste WalletConnect URI`}
                  onChange={(e) => setUri(e.target.value)}
                  onEndIconClick={handleScanOrPaste}
                  disabled={connecting}
                />

                <Button onClick={handlePair} disabled={connecting}>
                  {connecting ? (
                    <Trans>Connecting...</Trans>
                  ) : (
                    <Trans>Connect</Trans>
                  )}
                </Button>
              </div>

              {error && <span className='text-sm text-red-500'>{error}</span>}
            </div>
          </div>
        </div>
      </CardContent>
    </Card>
  );
}

function NetworkSettings() {
  const { addError } = useErrors();

  const [discoverPeers, setDiscoverPeers] = useState<boolean | null>(null);
  const [targetPeersText, setTargetPeers] = useState<string | null>(null);
  const [networkId, setNetworkId] = useState<string | null>(null);
  const [networks, setNetworks] = useState<Record<string, Network>>({});

  const targetPeers =
    targetPeersText === null ? null : parseInt(targetPeersText);

  const invalidTargetPeers =
    targetPeers === null || !isValidU32(targetPeers, 1);

  const [config, setConfig] = useState<NetworkConfig | null>(null);

  useEffect(() => {
    commands.networkConfig().then(setConfig).catch(addError);
    commands
      .getNetworks({})
      .then((data) => setNetworks(data.networks))
      .catch(addError);
  }, [addError]);

  return (
    <Card>
      <CardHeader>
        <CardTitle>
          <Trans>Network</Trans>
        </CardTitle>
      </CardHeader>
      <CardContent>
        <div className='grid gap-6'>
          <div className='flex items-center space-x-2'>
            <Switch
              id='discover-peers'
              checked={discoverPeers ?? config?.discover_peers ?? true}
              onCheckedChange={(checked) => {
                commands
                  .setDiscoverPeers({ discover_peers: checked })
                  .catch(addError)
                  .finally(() => setDiscoverPeers(checked));
              }}
            />
            <Label htmlFor='discover-peers'>
              <Trans>Discover peers automatically</Trans>
            </Label>
          </div>
          <div className='grid gap-3'>
            <Label htmlFor='target-peers'>
              <Trans>Target Peers</Trans>
            </Label>
            <Input
              id='target-peers'
              type='number'
              className='w-full'
              value={targetPeersText ?? config?.target_peers ?? 500}
              disabled={!(discoverPeers ?? config?.discover_peers)}
              onChange={(event) => setTargetPeers(event.target.value)}
              // TODO error handling
              onBlur={() => {
                if (invalidTargetPeers) return;

                if (targetPeers !== config?.target_peers) {
                  if (config) {
                    setConfig({ ...config, target_peers: targetPeers });
                  }
                  commands
                    .setTargetPeers({ target_peers: targetPeers })
                    .catch(addError);
                }
              }}
            />
          </div>
          <div className='grid gap-3'>
            <Label htmlFor='network'>
              <Trans>Network ID</Trans>
            </Label>
            <Select
              value={networkId ?? config?.network_id ?? 'mainnet'}
              onValueChange={(networkId) => {
                if (networkId !== config?.network_id) {
                  if (config) {
                    setConfig({ ...config, network_id: networkId });
                  }
                  clearState();
                  commands
                    .setNetworkId({ network_id: networkId })
                    .catch(addError)
                    .finally(() => {
                      fetchState();
                      setNetworkId(networkId);
                    });
                }
              }}
            >
              <SelectTrigger id='network' aria-label='Select network'>
                <SelectValue placeholder={<Trans>Select network</Trans>} />
              </SelectTrigger>
              <SelectContent>
                {Object.keys(networks).map((networkId, i) => (
                  <SelectItem key={i} value={networkId}>
                    {networkId}
                  </SelectItem>
                ))}
              </SelectContent>
            </Select>
          </div>
        </div>
      </CardContent>
    </Card>
  );
}

function RpcSettings() {
  const { addError } = useErrors();

  const [isRunning, setIsRunning] = useState(false);
  const [runOnStartup, setRunOnStartup] = useState(false);

  useEffect(() => {
    // Get initial state
    Promise.all([commands.isRpcRunning(), commands.getRpcRunOnStartup()])
      .then(([running, startup]) => {
        setIsRunning(running);
        setRunOnStartup(startup);
      })
      .catch(addError);

    // Poll RPC status
    const interval = setInterval(() => {
      commands.isRpcRunning().then(setIsRunning).catch(addError);
    }, 1000);

    return () => clearInterval(interval);
  }, [addError]);

  const start = () => {
    commands
      .startRpcServer()
      .catch(addError)
      .then(() => setIsRunning(true));
  };

  const stop = () => {
    commands
      .stopRpcServer()
      .catch(addError)
      .then(() => setIsRunning(false));
  };

  const toggleRunOnStartup = (checked: boolean) => {
    commands
      .setRpcRunOnStartup(checked)
      .catch(addError)
      .then(() => setRunOnStartup(checked));
  };

  return (
    <Card>
      <CardHeader>
        <CardTitle>
          <Trans>RPC Server</Trans>
        </CardTitle>
      </CardHeader>
      <CardContent>
        <div className='grid gap-4'>
          <div className='flex items-center justify-between'>
            <div className='flex items-center gap-2'>
              <div
                className={`h-2 w-2 rounded-full ${isRunning ? 'bg-green-500' : 'bg-red-500'}`}
              />
              <span>
                {isRunning ? <Trans>Running</Trans> : <Trans>Stopped</Trans>}
              </span>
            </div>
            <Button
              variant={isRunning ? 'destructive' : 'default'}
              onClick={isRunning ? stop : start}
            >
              {isRunning ? <Trans>Stop</Trans> : <Trans>Start</Trans>}
            </Button>
          </div>

          <div className='flex items-center space-x-2'>
            <Switch
              id='run-on-startup'
              checked={runOnStartup}
              onCheckedChange={toggleRunOnStartup}
            />
            <Label htmlFor='run-on-startup'>
              <Trans>Run on startup</Trans>
            </Label>
          </div>
        </div>
      </CardContent>
    </Card>
  );
}

function WalletSettings(props: { wallet: KeyInfo }) {
  const { addError } = useErrors();

  const [name, setName] = useState(props.wallet.name);
  const [deriveAutomatically, setDeriveAutomatically] = useState<
    boolean | null
  >(true);
  const [derivationBatchSizeText, setDerivationBatchSize] = useState<
    string | null
  >(null);

  const derivationBatchSize =
    derivationBatchSizeText === null ? null : parseInt(derivationBatchSizeText);

  const invalidDerivationBatchSize =
    derivationBatchSize === null || !isValidU32(derivationBatchSize, 1);

  const [config, setConfig] = useState<WalletConfig | null>(null);

  useEffect(() => {
    commands
      .walletConfig(props.wallet.fingerprint)
      .then(setConfig)
      .catch(addError);
  }, [props.wallet.fingerprint, addError]);

  return (
    <Card>
      <CardHeader>
        <CardTitle>
          <Trans>Wallet</Trans>
        </CardTitle>
      </CardHeader>
      <CardContent>
        <div className='grid gap-6'>
          <div className='grid gap-3'>
            <Label htmlFor='walletName'>
              <Trans>Wallet Name</Trans>
            </Label>
            <Input
              id='walletName'
              type='text'
              className='w-full'
              value={name}
              onChange={(event) => setName(event.target.value)}
              onBlur={() => {
                if (name !== config?.name) {
                  if (config) {
                    setConfig({ ...config, name });
                  }
                  if (name)
                    commands
                      .renameKey({
                        fingerprint: props.wallet.fingerprint,
                        name,
                      })
                      .catch(addError);
                }
              }}
            />
          </div>
          <div className='flex items-center space-x-2'>
            <Switch
              id='generate-addresses'
              checked={
                deriveAutomatically ?? config?.derive_automatically ?? true
              }
              onCheckedChange={(checked) => {
                commands
                  .setDeriveAutomatically({
                    fingerprint: props.wallet.fingerprint,
                    derive_automatically: checked,
                  })
                  .catch(addError)
                  .finally(() => setDeriveAutomatically(checked));
              }}
            />
            <Label htmlFor='generate-addresses'>
              <Trans>Generate addresses automatically</Trans>
            </Label>
          </div>
          <div className='grid gap-3'>
            <Label htmlFor='address-batch-size'>
              <Trans>Address Batch Size</Trans>
            </Label>
            <Input
              id='address-batch-size'
              type='number'
              className='w-full'
              value={
                derivationBatchSizeText ?? config?.derivation_batch_size ?? 500
              }
              disabled={!(deriveAutomatically ?? config?.derive_automatically)}
              onChange={(event) => setDerivationBatchSize(event.target.value)}
              onBlur={() => {
                if (invalidDerivationBatchSize) return;

                if (derivationBatchSize !== config?.derivation_batch_size) {
                  if (config) {
                    setConfig({
                      ...config,
                      derivation_batch_size: derivationBatchSize,
                    });
                  }
                  commands
                    .setDerivationBatchSize({
                      fingerprint: props.wallet.fingerprint,
                      derivation_batch_size: derivationBatchSize,
                    })
                    .catch(addError);
                }
              }}
            />
          </div>
        </div>
      </CardContent>
    </Card>
  );
}<|MERGE_RESOLUTION|>--- conflicted
+++ resolved
@@ -36,12 +36,7 @@
   WalletConfig,
 } from '../bindings';
 import { isValidU32 } from '../validation';
-<<<<<<< HEAD
-import { getVersion } from '@tauri-apps/api/app';
 import { useNavigate } from 'react-router-dom';
-import { useDefaultOfferExpiry } from '@/hooks/useDefaultOfferExpiry';
-=======
->>>>>>> 8b3a9319
 
 export interface DefaultOfferExpiry {
   enabled: boolean;
