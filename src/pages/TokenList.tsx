import Container from '@/components/Container';
import Header from '@/components/Header';
import { ReceiveAddress } from '@/components/ReceiveAddress';
import { Alert, AlertDescription, AlertTitle } from '@/components/ui/alert';
import { Button } from '@/components/ui/button';
import { Card, CardContent, CardHeader, CardTitle } from '@/components/ui/card';
import {
  DropdownMenu,
  DropdownMenuContent,
  DropdownMenuGroup,
  DropdownMenuItem,
  DropdownMenuTrigger,
} from '@/components/ui/dropdown-menu';
import { Input } from '@/components/ui/input';
import { Switch } from '@/components/ui/switch';
import { useErrors } from '@/hooks/useErrors';
import { usePrices } from '@/hooks/usePrices';
import { useTokenParams } from '@/hooks/useTokenParams';
import { toDecimal } from '@/lib/utils';
import { t } from '@lingui/core/macro';
import { Trans } from '@lingui/react/macro';
import {
  ArrowDown10,
  ArrowDownAz,
  CircleDollarSign,
  CircleSlash,
  Coins,
  InfoIcon,
  SearchIcon,
  XIcon,
} from 'lucide-react';
import { useCallback, useEffect, useMemo, useState } from 'react';
import { Link, useNavigate } from 'react-router-dom';
import { CatRecord, commands, events } from '../bindings';
import { useWalletState } from '../state';
<<<<<<< HEAD
import { NumberFormat } from '@/components/NumberFormat';
import { fromMojos } from '@/lib/utils';
=======
import {
  Tooltip,
  TooltipContent,
  TooltipTrigger,
} from '@/components/ui/tooltip';
>>>>>>> a31d8eee

enum TokenView {
  Name = 'name',
  Balance = 'balance',
}

export function TokenList() {
  const navigate = useNavigate();
  const walletState = useWalletState();
  const { getBalanceInUsd } = usePrices();
  const { addError } = useErrors();
  const [params, setParams] = useTokenParams();
  const { view, showHidden, showZeroBalance } = params;
  const [cats, setCats] = useState<CatRecord[]>([]);

  const catsWithBalanceInUsd = useMemo(
    () =>
      cats.map((cat) => {
        const balance = Number(toDecimal(cat.balance, 3));
        const usdValue = parseFloat(
          getBalanceInUsd(cat.asset_id, balance.toString()),
        );
        return {
          ...cat,
          balanceInUsd: usdValue,
          sortValue: usdValue,
        };
      }),
    [cats, getBalanceInUsd],
  );

  const sortedCats = catsWithBalanceInUsd.sort((a, b) => {
    if (a.visible && !b.visible) return -1;
    if (!a.visible && b.visible) return 1;

    if (view === TokenView.Balance) {
      if (a.balanceInUsd === 0 && b.balanceInUsd === 0) {
        return (
          Number(toDecimal(b.balance, 3)) - Number(toDecimal(a.balance, 3))
        );
      }
      return b.sortValue - a.sortValue;
    }

    const aName = a.name || 'Unknown CAT';
    const bName = b.name || 'Unknown CAT';

    if (aName === 'Unknown CAT' && bName !== 'Unknown CAT') return 1;
    if (bName === 'Unknown CAT' && aName !== 'Unknown CAT') return -1;

    return aName.localeCompare(bName);
  });

  const filteredCats = sortedCats.filter((cat) => {
    if (!showHidden && !cat.visible) {
      return false;
    }

    if (!showZeroBalance && Number(toDecimal(cat.balance, 3)) === 0) {
      return false;
    }

    if (params.search) {
      const searchTerm = params.search.toLowerCase();
      const name = (cat.name || 'Unknown CAT').toLowerCase();
      const ticker = (cat.ticker || '').toLowerCase();
      return name.includes(searchTerm) || ticker.includes(searchTerm);
    }

    return true;
  });

  const hasHiddenAssets = !!sortedCats.find((cat) => !cat.visible);

  const updateCats = useCallback(
    () =>
      commands
        .getCats({})
        .then((data) => setCats(data.cats))
        .catch(addError),
    [addError],
  );

  useEffect(() => {
    updateCats();

    const unlisten = events.syncEvent.listen((event) => {
      const type = event.payload.type;

      if (
        type === 'coin_state' ||
        type === 'puzzle_batch_synced' ||
        type === 'cat_info'
      ) {
        updateCats();
      }
    });

    return () => {
      unlisten.then((u) => u());
    };
  }, [updateCats]);

  return (
    <>
      <Header title={<Trans>Assets</Trans>}>
        <div className='flex items-center gap-2'>
          <ReceiveAddress />
        </div>
      </Header>
      <Container>
        <Button onClick={() => navigate('/wallet/issue-token')}>
          <Coins className='h-4 w-4 mr-2' /> <Trans>Issue Token</Trans>
        </Button>

        <div className='flex items-center justify-between gap-2 mt-4'>
          <div className='relative flex-1'>
            <div className='relative'>
              <SearchIcon className='absolute left-2 top-1/2 h-4 w-4 -translate-y-1/2 text-muted-foreground' />
              <Input
                value={params.search}
                aria-label={t`Search for a token`}
                title={t`Search for a token`}
                placeholder={t`Search tokens...`}
                onChange={(e) => setParams({ search: e.target.value })}
                className='w-full pl-8 pr-8'
              />
            </div>
            {params.search && (
              <Button
                variant='ghost'
                size='icon'
                title={t`Clear search`}
                aria-label={t`Clear search`}
                className='absolute right-0 top-0 h-full px-2 hover:bg-transparent'
                onClick={() => setParams({ search: '' })}
              >
                <XIcon className='h-4 w-4' />
              </Button>
            )}
          </div>
          <TokenSortDropdown
            view={view}
            setView={(view) => setParams({ view })}
          />
          <Button
            variant='outline'
            size='icon'
            onClick={() => setParams({ showZeroBalance: !showZeroBalance })}
            className={!showZeroBalance ? 'text-muted-foreground' : ''}
            aria-label={
              showZeroBalance ? t`Hide zero balances` : t`Show zero balances`
            }
            title={
              showZeroBalance ? t`Hide zero balances` : t`Show zero balances`
            }
          >
            {showZeroBalance ? (
              <CircleDollarSign className='h-4 w-4' />
            ) : (
              <CircleSlash className='h-4 w-4' />
            )}
          </Button>
        </div>

        {walletState.sync.synced_coins < walletState.sync.total_coins && (
          <Alert className='mt-4 mb-4'>
            <InfoIcon className='h-4 w-4' />
            <AlertTitle>
              <Trans>Syncing in progress...</Trans>
            </AlertTitle>
            <AlertDescription>
              <Trans>
                The wallet is still syncing. Balances may not be accurate until
                it completes.
              </Trans>
            </AlertDescription>
          </Alert>
        )}

        <div className='flex items-center gap-4 my-4'>
          {hasHiddenAssets && (
            <div className='flex items-center gap-2'>
              <label htmlFor='viewHidden'>
                <Trans>View hidden</Trans>
              </label>
              <Switch
                id='viewHidden'
                checked={showHidden}
                onCheckedChange={(value) => setParams({ showHidden: value })}
              />
            </div>
          )}
        </div>

        <div className='mt-4 grid gap-2 md:gap-4 grid-cols-1 sm:grid-cols-2 lg:grid-cols-3 xl:grid-cols-4'>
          <Link to={`/wallet/token/xch`}>
            <Card className='transition-colors hover:bg-neutral-50 dark:hover:bg-neutral-900'>
              <CardHeader className='flex flex-row items-center justify-between space-y-0 pb-2'>
                <CardTitle className='text-md font-medium'>Chia</CardTitle>
                <img
                  alt={t`XCH logo`}
                  className='h-6 w-6'
                  src='https://icons.dexie.space/xch.webp'
                />
              </CardHeader>
              <CardContent>
                <div className='text-2xl font-medium truncate'>
                  <NumberFormat
                    value={fromMojos(
                      walletState.sync.balance,
                      walletState.sync.unit.decimals,
                    )}
                    minimumFractionDigits={0}
                    maximumFractionDigits={walletState.sync.unit.decimals}
                  />
                </div>
                <div className='text-sm text-neutral-500'>
                  <NumberFormat
                    value={getBalanceInUsd(
                      'xch',
                      toDecimal(
                        walletState.sync.balance,
                        walletState.sync.unit.decimals,
                      ),
                    )}
                    style='currency'
                    currency='USD'
                    minimumFractionDigits={2}
                    maximumFractionDigits={2}
                  />
                </div>
              </CardContent>
            </Card>
          </Link>
          {filteredCats.map((cat) => (
            <Link key={cat.asset_id} to={`/wallet/token/${cat.asset_id}`}>
              <Card
                className={`transition-colors hover:bg-neutral-50 dark:hover:bg-neutral-900 ${!cat.visible ? 'opacity-50 grayscale' : ''}`}
              >
                <CardHeader className='flex flex-row items-center justify-between space-y-0 pb-2 space-x-2'>
                  <CardTitle className='text-md font-medium truncate'>
                    {cat.name || t`Unknown CAT`}
                  </CardTitle>
                  {cat.icon_url && (
                    <img
                      alt={`${cat.asset_id} logo`}
                      className='h-6 w-6'
                      src={cat.icon_url}
                    />
                  )}
                </CardHeader>
                <CardContent>
                  <div className='text-2xl font-medium truncate'>
                    <NumberFormat
                      value={fromMojos(cat.balance, 3)}
                      minimumFractionDigits={0}
                      maximumFractionDigits={3}
                    />{' '}
                    {cat.ticker ?? ''}
                  </div>
                  <div className='text-sm text-neutral-500'>
<<<<<<< HEAD
                    <NumberFormat
                      value={cat.balanceInUsd}
                      style='currency'
                      currency='USD'
                      minimumFractionDigits={2}
                      maximumFractionDigits={2}
                    />
=======
                    <Tooltip>
                      <TooltipTrigger asChild>
                        <div>~${cat.balanceInUsd}</div>
                      </TooltipTrigger>
                      <TooltipContent>
                        <span>
                          1 {cat.ticker ?? 'CAT'}{' '}
                          {Number(
                            cat.balanceInUsd /
                              Number(toDecimal(cat.balance, 3)),
                          ) < 0.01
                            ? ' < 0.01¢'
                            : Number(
                                  cat.balanceInUsd /
                                    Number(toDecimal(cat.balance, 3)),
                                ) < 0.01
                              ? ` = ${((cat.balanceInUsd / Number(toDecimal(cat.balance, 3))) * 100).toFixed(2)}¢`
                              : ` = $${(cat.balanceInUsd / Number(toDecimal(cat.balance, 3))).toFixed(2)}`}
                        </span>
                      </TooltipContent>
                    </Tooltip>
>>>>>>> a31d8eee
                  </div>
                </CardContent>
              </Card>
            </Link>
          ))}
        </div>
      </Container>
    </>
  );
}

function TokenSortDropdown({
  view,
  setView,
}: {
  view: TokenView;
  setView: (view: TokenView) => void;
}) {
  return (
    <DropdownMenu>
      <DropdownMenuTrigger asChild>
        <Button variant='outline' size='icon' title={t`Sort options`}>
          {view === TokenView.Balance ? (
            <ArrowDown10 className='h-4 w-4' />
          ) : (
            <ArrowDownAz className='h-4 w-4' />
          )}
        </Button>
      </DropdownMenuTrigger>

      <DropdownMenuContent align='end'>
        <DropdownMenuGroup>
          <DropdownMenuItem
            className='cursor-pointer'
            onClick={(e) => {
              e.stopPropagation();
              setView(TokenView.Name);
            }}
          >
            <ArrowDownAz className='mr-2 h-4 w-4' />
            <span>
              <Trans>Sort Alphabetically</Trans>
            </span>
          </DropdownMenuItem>

          <DropdownMenuItem
            className='cursor-pointer'
            onClick={(e) => {
              e.stopPropagation();
              setView(TokenView.Balance);
            }}
          >
            <ArrowDown10 className='mr-2 h-4 w-4' />
            <span>
              <Trans>Sort by Balance</Trans>
            </span>
          </DropdownMenuItem>
        </DropdownMenuGroup>
      </DropdownMenuContent>
    </DropdownMenu>
  );
}<|MERGE_RESOLUTION|>--- conflicted
+++ resolved
@@ -33,16 +33,13 @@
 import { Link, useNavigate } from 'react-router-dom';
 import { CatRecord, commands, events } from '../bindings';
 import { useWalletState } from '../state';
-<<<<<<< HEAD
 import { NumberFormat } from '@/components/NumberFormat';
 import { fromMojos } from '@/lib/utils';
-=======
 import {
   Tooltip,
   TooltipContent,
   TooltipTrigger,
 } from '@/components/ui/tooltip';
->>>>>>> a31d8eee
 
 enum TokenView {
   Name = 'name',
@@ -305,7 +302,6 @@
                     {cat.ticker ?? ''}
                   </div>
                   <div className='text-sm text-neutral-500'>
-<<<<<<< HEAD
                     <NumberFormat
                       value={cat.balanceInUsd}
                       style='currency'
@@ -313,7 +309,6 @@
                       minimumFractionDigits={2}
                       maximumFractionDigits={2}
                     />
-=======
                     <Tooltip>
                       <TooltipTrigger asChild>
                         <div>~${cat.balanceInUsd}</div>
@@ -335,7 +330,6 @@
                         </span>
                       </TooltipContent>
                     </Tooltip>
->>>>>>> a31d8eee
                   </div>
                 </CardContent>
               </Card>
