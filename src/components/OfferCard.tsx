import { commands, OfferAssets, OfferSummary } from '@/bindings';
import { NumberFormat } from '@/components/NumberFormat';
import { nftUri } from '@/lib/nftUri';
<<<<<<< HEAD
import { fromMojos, formatTimestamp } from '@/lib/utils';
=======
import { cn, fromMojos, unixTimestampToDate } from '@/lib/utils';
>>>>>>> 7631f4da
import { useWalletState } from '@/state';
import { t } from '@lingui/core/macro';
import { Trans } from '@lingui/react/macro';
import BigNumber from 'bignumber.js';
import {
  ArrowDownIcon,
  ArrowUpIcon,
  CheckCircleIcon,
  InfoIcon,
  XCircleIcon,
} from 'lucide-react';
import { PropsWithChildren, useEffect, useState } from 'react';
import { CopyButton } from './CopyButton';
import { Badge } from './ui/badge';
import { Card, CardContent, CardHeader, CardTitle } from './ui/card';
import { Separator } from './ui/separator';
import {
  Tooltip,
  TooltipContent,
  TooltipProvider,
  TooltipTrigger,
} from './ui/tooltip';

// Interface to track CAT presence in wallet
interface CatPresence {
  [assetId: string]: boolean;
}

export interface OfferCardProps {
  summary: OfferSummary;
  status?: string;
  creation_date?: string;
}

export function OfferCard({
  summary,
  status,
  creation_date,
  children,
}: PropsWithChildren<OfferCardProps>) {
  const walletState = useWalletState();
  // State to track which CATs are present in the wallet
  const [catPresence, setCatPresence] = useState<CatPresence>({});

  // Check if CATs in the receiving section are present in the wallet
  useEffect(() => {
    const checkCatPresence = async () => {
      const presence: CatPresence = {};

      // Check each CAT in the maker section (receiving)
      for (const assetId of Object.keys(summary.maker.cats)) {
        try {
          const response = await commands.getCat({ asset_id: assetId });
          presence[assetId] = !!response.cat; // true if cat exists, false otherwise
        } catch (error) {
          console.error(`Error checking CAT presence for ${assetId}:`, error);
          presence[assetId] = false;
        }
      }

      setCatPresence(presence);
    };

    checkCatPresence();
  }, [summary.maker.cats]);

  const getStatusStyles = (status: string) => {
    switch (status.toLowerCase()) {
      case 'active':
        return 'text-green-600 dark:text-green-500';
      case 'completed':
        return 'text-blue-600 dark:text-blue-500';
      case 'cancelled':
        return 'text-amber-600 dark:text-amber-500';
      case 'expired':
        return 'text-red-600 dark:text-red-500';
      default:
        return '';
    }
  };

  const getStatusDotColor = (status: string) => {
    switch (status.toLowerCase()) {
      case 'active':
        return 'bg-green-500';
      case 'completed':
        return 'bg-blue-500';
      case 'cancelled':
        return 'bg-amber-500';
      case 'expired':
        return 'bg-red-500';
      default:
        return 'bg-gray-500';
    }
  };

  return (
    <div className='flex flex-col gap-4 max-w-screen-lg'>
      <Card>
        <CardHeader className='pb-2'>
          <CardTitle className='text-lg font-medium flex items-center'>
            <InfoIcon className='mr-2 h-5 w-5' />
            <Trans>Offer Details</Trans>
          </CardTitle>
        </CardHeader>
        <CardContent className='flex flex-col gap-4'>
          <div className='grid grid-cols-1 md:grid-cols-3 gap-4'>
            {status && (
              <div className='space-y-1.5'>
                <div className='text-sm font-medium text-muted-foreground'>
                  <Trans>Status</Trans>
                </div>
                <div className='flex items-center gap-2'>
                  <div
                    className={cn(
                      'w-2.5 h-2.5 rounded-full',
                      getStatusDotColor(status),
                    )}
                  />
                  <div className={cn('font-medium', getStatusStyles(status))}>
                    {status === 'active'
                      ? 'Pending'
                      : status === 'completed'
                        ? 'Taken'
                        : status === 'cancelled'
                          ? 'Cancelled'
                          : 'Expired'}
                  </div>
                </div>
              </div>
            )}

            {creation_date && (
              <div className='space-y-1.5'>
                <div className='text-sm font-medium text-muted-foreground'>
                  <Trans>Created</Trans>
                </div>
                <div>{new Date(creation_date).toLocaleString()}</div>
              </div>
            )}

            <div className='space-y-1.5'>
              <div className='text-sm font-medium text-muted-foreground'>
                <Trans>Maker Fee</Trans>
              </div>
              <div>
                <NumberFormat
                  value={fromMojos(summary.fee, walletState.sync.unit.decimals)}
                  minimumFractionDigits={0}
                  maximumFractionDigits={walletState.sync.unit.decimals}
                />{' '}
                {walletState.sync.unit.ticker}
              </div>
            </div>

            {(summary.expiration_timestamp || summary.expiration_height) && (
              <div className='space-y-1.5'>
                <div className='text-sm font-medium text-muted-foreground'>
                  <Trans>Expires</Trans>
                </div>
<<<<<<< HEAD
                {summary.expiration_timestamp && (
                  <div className='text-sm'>
                    {formatTimestamp(summary.expiration_timestamp)}
                  </div>
                )}
                {summary.expiration_height && (
                  <div className='text-sm text-muted-foreground'>
                    <Trans>Block:</Trans> {summary.expiration_height}
                  </div>
                )}
=======
                <div>
                  {summary.expiration_timestamp && (
                    <div>
                      {unixTimestampToDate(
                        summary.expiration_timestamp,
                      ).toLocaleString()}
                    </div>
                  )}
                  {summary.expiration_height && (
                    <div className='text-muted-foreground'>
                      <Trans>Block:</Trans> {summary.expiration_height}
                    </div>
                  )}
                </div>
>>>>>>> 7631f4da
              </div>
            )}
          </div>
        </CardContent>
      </Card>

      <div className='grid grid-cols-1 lg:grid-cols-2 gap-4'>
        <Card>
          <CardHeader className='pb-2'>
            <CardTitle className='text-lg font-medium flex items-center'>
              <ArrowUpIcon className='mr-2 h-5 w-5' />
              <Trans>Sending</Trans>
            </CardTitle>
            <p className='text-sm text-muted-foreground'>
              <Trans>The assets you have to pay to fulfill the offer.</Trans>
            </p>
          </CardHeader>
          <CardContent className='flex flex-col gap-3'>
            <Assets assets={summary.taker} />
            {children}
          </CardContent>
        </Card>

        <Card>
          <CardHeader className='pb-2'>
            <CardTitle className='text-lg font-medium flex items-center'>
              <ArrowDownIcon className='mr-2 h-5 w-5' />
              <Trans>Receiving</Trans>
            </CardTitle>
            <p className='text-sm text-muted-foreground'>
              <Trans>The assets being given to you in the offer.</Trans>
            </p>
          </CardHeader>
          <CardContent className='flex flex-col gap-3'>
            <Assets
              assets={
                summary?.maker ?? {
                  xch: { amount: '0', royalty: '0' },
                  cats: {},
                  nfts: {},
                }
              }
              catPresence={catPresence}
            />
          </CardContent>
        </Card>
      </div>
    </div>
  );
}

interface AssetsProps {
  assets: OfferAssets;
  catPresence?: CatPresence;
}

function Assets({ assets, catPresence = {} }: AssetsProps) {
  const walletState = useWalletState();
  const amount = BigNumber(assets.xch.amount);

  if (
    amount.isLessThanOrEqualTo(0) &&
    Object.keys(assets.cats).length === 0 &&
    Object.keys(assets.nfts).length === 0
  ) {
    return <></>;
  }

  return (
    <div className='flex flex-col gap-3'>
      {amount.isGreaterThan(0) && (
        <div className='flex flex-col gap-2 rounded-lg border p-3'>
          <div className='flex items-center gap-2'>
            <Badge className='px-2 py-0.5'>
              <span className='truncate'>{walletState.sync.unit.ticker}</span>
            </Badge>

            <div className='font-medium'>
              <NumberFormat
                value={fromMojos(
                  BigNumber(amount).plus(assets.xch.royalty),
                  walletState.sync.unit.decimals,
                )}
                minimumFractionDigits={0}
                maximumFractionDigits={walletState.sync.unit.decimals}
              />{' '}
              {walletState.sync.unit.ticker}
            </div>
          </div>

          {BigNumber(assets.xch.royalty).isGreaterThan(0) && (
            <div className='text-sm text-muted-foreground'>
              <Trans>Amount includes</Trans>{' '}
              <NumberFormat
                value={fromMojos(
                  assets.xch.royalty,
                  walletState.sync.unit.decimals,
                )}
                minimumFractionDigits={0}
                maximumFractionDigits={walletState.sync.unit.decimals}
              />{' '}
              {walletState.sync.unit.ticker} <Trans>royalty</Trans>
            </div>
          )}
        </div>
      )}

      {Object.entries(assets.cats).map(([assetId, cat], i) => (
        <div key={i} className='flex flex-col gap-2 rounded-lg border p-3'>
          <div className='flex items-center gap-2'>
            <Badge className='px-2 py-0.5 bg-blue-600 text-white dark:bg-blue-600 dark:text-white'>
              <span className='truncate'>{cat.ticker ?? 'CAT'}</span>
            </Badge>

            <div className='font-medium'>
              <NumberFormat
                value={fromMojos(BigNumber(cat.amount).plus(cat.royalty), 3)}
                minimumFractionDigits={0}
                maximumFractionDigits={3}
              />{' '}
              {cat.name ?? cat.ticker ?? t`Unknown`}
            </div>

            {catPresence && assetId in catPresence && (
              <TooltipProvider>
                <Tooltip>
                  <TooltipTrigger>
                    {catPresence[assetId] ? (
                      <CheckCircleIcon className='h-5 w-5 text-green-500' />
                    ) : (
                      <XCircleIcon className='h-5 w-5 text-amber-500' />
                    )}
                  </TooltipTrigger>
                  <TooltipContent>
                    {catPresence[assetId] ? (
                      <p>
                        <Trans>This CAT is already in your wallet</Trans>
                      </p>
                    ) : (
                      <p>
                        <Trans>This CAT is not in your wallet yet</Trans>
                      </p>
                    )}
                  </TooltipContent>
                </Tooltip>
              </TooltipProvider>
            )}
          </div>

          <div className='flex items-center gap-2'>
            {cat.icon_url && (
              <img
                src={cat.icon_url}
                className='w-6 h-6 rounded-full'
                alt={t`CAT icon`}
              />
            )}

            <div className='text-sm font-mono text-muted-foreground'>
              {assetId.slice(0, 10) + '...' + assetId.slice(-10)}
            </div>

            <CopyButton value={assetId} className='w-4 h-4' />
          </div>

          {BigNumber(cat.royalty).isGreaterThan(0) && (
            <div className='text-sm text-muted-foreground'>
              <Trans>Amount includes</Trans>{' '}
              <NumberFormat
                value={fromMojos(cat.royalty, 3)}
                minimumFractionDigits={0}
                maximumFractionDigits={3}
              />{' '}
              {cat.ticker ?? 'CAT'} <Trans>royalty</Trans>
            </div>
          )}
        </div>
      ))}

      {Object.entries(assets.nfts).map(([launcherId, nft], i) => (
        <div key={i} className='flex flex-col gap-2 rounded-lg border p-3'>
          <div className='overflow-hidden flex items-center gap-2'>
            <div className='truncate flex items-center gap-2'>
              <Badge className='max-w-[100px] bg-green-600 text-white dark:bg-green-600 dark:text-white'>
                <span className='truncate'>
                  <Trans>NFT</Trans>
                </span>
              </Badge>
            </div>

            <div className='text-sm font-medium'>{nft.name ?? t`Unnamed`}</div>
          </div>

          <Separator className='my-1' />

          <div className='flex gap-1.5 items-center'>
            <img
              src={nftUri(nft.image_mime_type, nft.image_data)}
              className='w-6 h-6 rounded-sm'
              alt={t`NFT preview`}
            />

            <div className='text-sm text-muted-foreground truncate font-mono'>
              {launcherId.slice(0, 10) + '...' + launcherId.slice(-10)}
            </div>

            <CopyButton value={launcherId} className='w-4 h-4' />
          </div>

          <Separator className='my-1' />

          <div className='flex gap-1.5 items-center text-sm text-muted-foreground truncate'>
            <span>
              <span className='text-neutral-600 dark:text-neutral-300'>
                {nft.royalty_ten_thousandths / 100}% {t`royalty to`}{' '}
              </span>
              <span className='font-mono'>
                {nft.royalty_address.slice(0, 10) +
                  '...' +
                  nft.royalty_address.slice(-10)}
              </span>
            </span>
            <CopyButton value={nft.royalty_address} className='w-4 h-4' />
          </div>
        </div>
      ))}
    </div>
  );
}<|MERGE_RESOLUTION|>--- conflicted
+++ resolved
@@ -1,11 +1,7 @@
 import { commands, OfferAssets, OfferSummary } from '@/bindings';
 import { NumberFormat } from '@/components/NumberFormat';
 import { nftUri } from '@/lib/nftUri';
-<<<<<<< HEAD
 import { fromMojos, formatTimestamp } from '@/lib/utils';
-=======
-import { cn, fromMojos, unixTimestampToDate } from '@/lib/utils';
->>>>>>> 7631f4da
 import { useWalletState } from '@/state';
 import { t } from '@lingui/core/macro';
 import { Trans } from '@lingui/react/macro';
@@ -28,6 +24,7 @@
   TooltipProvider,
   TooltipTrigger,
 } from './ui/tooltip';
+import { cn } from '@/lib/utils';
 
 // Interface to track CAT presence in wallet
 interface CatPresence {
@@ -166,7 +163,6 @@
                 <div className='text-sm font-medium text-muted-foreground'>
                   <Trans>Expires</Trans>
                 </div>
-<<<<<<< HEAD
                 {summary.expiration_timestamp && (
                   <div className='text-sm'>
                     {formatTimestamp(summary.expiration_timestamp)}
@@ -177,22 +173,6 @@
                     <Trans>Block:</Trans> {summary.expiration_height}
                   </div>
                 )}
-=======
-                <div>
-                  {summary.expiration_timestamp && (
-                    <div>
-                      {unixTimestampToDate(
-                        summary.expiration_timestamp,
-                      ).toLocaleString()}
-                    </div>
-                  )}
-                  {summary.expiration_height && (
-                    <div className='text-muted-foreground'>
-                      <Trans>Block:</Trans> {summary.expiration_height}
-                    </div>
-                  )}
-                </div>
->>>>>>> 7631f4da
               </div>
             )}
           </div>
