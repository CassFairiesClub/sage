import useInitialization from '@/hooks/useInitialization';
import { usePeers } from '@/hooks/usePeers';
import { useWallet } from '@/hooks/useWallet';
import icon from '@/icon.png';
import { logoutAndUpdateState, useWalletState } from '@/state';
import { ChevronLeft, Cog, LogOut, Menu } from 'lucide-react';
import { PropsWithChildren, ReactNode, useMemo } from 'react';
import { Link, useLocation, useNavigate } from 'react-router-dom';
import { Nav } from './Nav';
import { Button } from './ui/button';
import { Sheet, SheetContent, SheetTrigger } from './ui/sheet';
<<<<<<< HEAD
import useInitialization from '@/hooks/useInitialization';
import { platform } from '@tauri-apps/plugin-os';
import { useInsets } from '@/contexts/SafeAreaContext';
=======
>>>>>>> 992c164d

export default function Header(
  props: PropsWithChildren<{
    title: string | ReactNode;
    back?: () => void;
    children?: ReactNode;
  }>,
) {
  const navigate = useNavigate();
  const location = useLocation();
  const insets = useInsets();

  const initialized = useInitialization();
  const wallet = useWallet(initialized);
  const { peers } = usePeers();

  const walletState = useWalletState();
  const isSynced = useMemo(
    () => walletState.sync.synced_coins === walletState.sync.total_coins,
    [walletState.sync.synced_coins, walletState.sync.total_coins],
  );

  const peerMaxHeight =
    peers?.reduce((max, peer) => {
      return Math.max(max, peer.peak_height);
    }, 0) || 0;

  const logout = () => {
    logoutAndUpdateState().then(() => {
      navigate('/');
    });
  };

  const hasBackButton = props.back || location.pathname.split('/').length > 2;
  const isMobile = platform() === 'ios' || platform() === 'android';

  return (
    <header className='flex items-center gap-4 px-4 md:px-6sticky top-0 bg-background z-10 pb-2 pt-2'>
      <Sheet>
        {hasBackButton ? (
          <Button
            variant='outline'
            size='icon'
            onClick={() => (props.back ? props.back() : navigate(-1))}
            className='md:hidden text-muted-foreground'
          >
            <ChevronLeft className='h-5 w-5 pb' />
            <span className='sr-only'>Back</span>
          </Button>
        ) : (
          <SheetTrigger asChild>
            <Button
              variant='outline'
              size='icon'
              className='shrink-0 md:hidden'
            >
              <Menu className='h-5 w-5' />
              <span className='sr-only'>Toggle navigation menu</span>
            </Button>
          </SheetTrigger>
        )}
        <SheetContent
          side='left'
          isMobile={isMobile}
          className='flex flex-col'
          style={{
            paddingTop:
              insets.top !== 0 ? `${insets.top}px` : 'env(safe-area-inset-top)',
          }}
        >
          <div className='flex h-14 items-center'>
            <Link
              to='/wallet'
              className='flex items-center gap-2 font-semibold'
            >
              <img src={icon} className='h-8 w-8' alt='Wallet icon' />
              <span className='text-lg'>{wallet?.name}</span>
            </Link>
          </div>
          <div className='-mx-2'>
            <Nav />
          </div>
          <nav className='mt-auto grid gap-1 text-md font-medium'>
            <Link
              to='/peers'
              className='mx-[-0.65rem] flex items-center gap-4 rounded-xl px-3 py-2 text-muted-foreground hover:text-foreground'
            >
              <span
                className={
                  'inline-flex h-3 w-3 m-0.5 rounded-full' +
                  ' ' +
                  (isSynced ? 'bg-emerald-600' : 'bg-yellow-600')
                }
              ></span>
              {isSynced ? (
                <>
                  {peers?.length} peers
                  {peerMaxHeight
                    ? ` at peak ${peerMaxHeight}`
                    : ' connecting...'}
                </>
              ) : (
                `Syncing ${walletState.sync.synced_coins} / ${walletState.sync.total_coins}`
              )}
            </Link>
            <Link
              to='/settings'
              className='mx-[-0.65rem] flex items-center gap-4 rounded-xl px-3 py-2 text-muted-foreground hover:text-foreground'
            >
              <Cog className='h-4 w-4' />
              Settings
            </Link>
            <button
              onClick={logout}
              className='mx-[-0.65rem] flex items-center gap-4 rounded-xl px-3 py-2 text-muted-foreground hover:text-foreground'
            >
              <LogOut className='h-4 w-4' />
              Logout
            </button>
          </nav>
        </SheetContent>
      </Sheet>
      <div className='flex-1 md:mt-2 flex items-center md:block'>
        {hasBackButton ? (
          <>
            <Button
              variant='link'
              size='sm'
              onClick={() => (props.back ? props.back() : navigate(-1))}
              className='hidden md:flex px-0 text-muted-foreground'
            >
              <ChevronLeft className='h-4 w-4 mr-1' />
              Back
            </Button>
          </>
        ) : (
          <div className='md:h-8'></div>
        )}
        <div className='flex-1 flex justify-between items-center gap-4 md:h-9 md:my-2'>
          <h1 className='text-xl font-bold tracking-tight md:text-3xl'>
            {props.title}
          </h1>
          <div className='hidden md:block'>{props.children}</div>
        </div>
      </div>
    </header>
  );
}<|MERGE_RESOLUTION|>--- conflicted
+++ resolved
@@ -9,12 +9,8 @@
 import { Nav } from './Nav';
 import { Button } from './ui/button';
 import { Sheet, SheetContent, SheetTrigger } from './ui/sheet';
-<<<<<<< HEAD
-import useInitialization from '@/hooks/useInitialization';
 import { platform } from '@tauri-apps/plugin-os';
 import { useInsets } from '@/contexts/SafeAreaContext';
-=======
->>>>>>> 992c164d
 
 export default function Header(
   props: PropsWithChildren<{
