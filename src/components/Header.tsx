import { useInsets } from '@/contexts/SafeAreaContext';
import { useTheme } from '@/contexts/ThemeContext';
import { useWallet } from '@/contexts/WalletContext';
import { t } from '@lingui/core/macro';
import { Trans } from '@lingui/react/macro';
import { platform } from '@tauri-apps/plugin-os';
import { AnimatePresence, motion } from 'framer-motion';
import { ChevronLeft, Menu } from 'lucide-react';
import { PropsWithChildren, ReactNode } from 'react';
import { Link, useLocation, useNavigate } from 'react-router-dom';
import { BottomNav, TopNav } from './Nav';
import { Button } from './ui/button';
import { Sheet, SheetContent, SheetTrigger } from './ui/sheet';

const headerPaginationVariants = {
  enter: { opacity: 1, x: 0 },
  exit: { opacity: 0, x: -20, transition: { duration: 0.15 } },
};

export default function Header(
  props: PropsWithChildren<{
    title: string | ReactNode;
    back?: () => void;
    mobileActionItems?: ReactNode;
    children?: ReactNode;
    paginationControls?: ReactNode;
    alwaysShowChildren?: boolean;
    style?: React.CSSProperties;
  }>,
) {
  const navigate = useNavigate();
  const location = useLocation();
  const insets = useInsets();

  const { wallet } = useWallet();

  const hasBackButton = props.back || location.pathname.split('/').length > 2;
  const isMobile = platform() === 'ios' || platform() === 'android';

  const { currentTheme } = useTheme();

  return (
    <header
      className={`flex items-center gap-4 px-4 md:px-6 sticky top-0 bg-background z-10 ${
        !isMobile ? 'pt-2' : 'pb-2 pt-2'
      }`}
      role='banner'
      style={props.style}
    >
      <Sheet>
        {hasBackButton ? (
          <Button
            variant='outline'
            size='icon'
            onClick={() => (props.back ? props.back() : navigate(-1))}
            className='md:hidden text-muted-foreground'
            aria-label={t`Back`}
          >
            <ChevronLeft className='h-5 w-5 pb' aria-hidden='true' />
          </Button>
        ) : (
          <SheetTrigger asChild>
            <Button
              variant='outline'
              size='icon'
              className='shrink-0 md:hidden'
              aria-label={t`Toggle navigation menu`}
              aria-expanded='false'
              aria-haspopup='dialog'
            >
              <Menu className='h-5 w-5' aria-hidden='true' />
            </Button>
          </SheetTrigger>
        )}
        <SheetContent
          side='left'
          isMobile={isMobile}
          className='flex flex-col'
          role='dialog'
          aria-label={t`Navigation menu`}
          style={{
            marginLeft: '-8px',
            paddingTop:
              insets.top !== 0
                ? `${insets.top + 8}px`
                : 'env(safe-area-inset-top)',
            paddingBottom: insets.bottom
              ? `${insets.bottom + 16}px`
              : 'env(safe-area-inset-bottom)',
          }}
        >
          <div className='mt-4'>
            <Link
              to='/wallet'
              className='flex items-center gap-2 font-semibold font-heading'
              aria-label={t`Go to wallet`}
            >
<<<<<<< HEAD
              <img
                src={currentTheme?.icon_path}
                className='h-6 w-6'
                alt={t`Wallet icon`}
              />
=======
              {wallet?.emoji ? (
                <span className='text-xl' role='img' aria-label='Wallet emoji'>
                  {wallet.emoji}
                </span>
              ) : (
                <img
                  src={dark ? iconLight : iconDark}
                  className='h-6 w-6'
                  alt={t`Wallet icon`}
                />
              )}
>>>>>>> 281d61cd
              <span className='text-lg'>{wallet?.name}</span>
            </Link>
          </div>
          <TopNav />
          <div
            className={`mt-auto grid gap-1 text-md font-medium font-body ${!isMobile ? 'pb-4' : ''}`}
          >
            <BottomNav />
          </div>
        </SheetContent>
      </Sheet>
      <div className='flex-1 md:mt-1 flex items-center md:block'>
        <div className={`${!hasBackButton ? 'invisible' : ''}`}>
          <Button
            variant='link'
            size='sm'
            onClick={() => (props.back ? props.back() : navigate(-1))}
            className='hidden md:flex px-0 text-muted-foreground'
          >
            <ChevronLeft className='h-4 w-4 mr-1' aria-hidden='true' />
            <Trans>Back</Trans>
          </Button>
        </div>
        <div className='flex-1 flex justify-between items-center gap-4 md:h-8 md:my-1'>
          <div className='flex items-center gap-4'>
            <h1 className='text-xl font-bold tracking-tight md:text-3xl font-heading'>
              {props.title}
            </h1>
            <AnimatePresence mode='wait'>
              {props.paginationControls && (
                <motion.div
                  initial={{ opacity: 0, x: -20 }}
                  animate={headerPaginationVariants.enter}
                  exit={headerPaginationVariants.exit}
                  className='ml-4'
                >
                  {props.paginationControls}
                </motion.div>
              )}
            </AnimatePresence>
          </div>
          <div className='flex items-center gap-2'>
            <div className={props.alwaysShowChildren ? '' : 'hidden md:block'}>
              {props.children}
            </div>
            {props.mobileActionItems && isMobile && props.mobileActionItems}
          </div>
        </div>
      </div>
    </header>
  );
}<|MERGE_RESOLUTION|>--- conflicted
+++ resolved
@@ -95,25 +95,17 @@
               className='flex items-center gap-2 font-semibold font-heading'
               aria-label={t`Go to wallet`}
             >
-<<<<<<< HEAD
-              <img
-                src={currentTheme?.icon_path}
-                className='h-6 w-6'
-                alt={t`Wallet icon`}
-              />
-=======
               {wallet?.emoji ? (
                 <span className='text-xl' role='img' aria-label='Wallet emoji'>
                   {wallet.emoji}
                 </span>
               ) : (
                 <img
-                  src={dark ? iconLight : iconDark}
+                  src={currentTheme?.icon_path}
                   className='h-6 w-6'
                   alt={t`Wallet icon`}
                 />
               )}
->>>>>>> 281d61cd
               <span className='text-lg'>{wallet?.name}</span>
             </Link>
           </div>
