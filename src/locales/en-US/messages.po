msgid ""
msgstr ""
"POT-Creation-Date: 2024-12-25 09:50-0300\n"
"MIME-Version: 1.0\n"
"Content-Type: text/plain; charset=utf-8\n"
"Content-Transfer-Encoding: 8bit\n"
"X-Generator: @lingui/cli\n"
"Language: en-US\n"
"Project-Id-Version: \n"
"Report-Msgid-Bugs-To: \n"
"PO-Revision-Date: \n"
"Last-Translator: \n"
"Language-Team: \n"
"Plural-Forms: \n"

#: src/components/Nav.tsx:138
#~ msgid "(connecting...)"
#~ msgstr "(connecting...)"

#: src/pages/DidList.tsx:91
msgid "{didsCount, plural, one {You do not currently have any DID profile. Would you like to create one?} other {You do not currently have any DID profiles. Would you like to create one?}}"
msgstr "{didsCount, plural, one {You do not currently have any DID profile. Would you like to create one?} other {You do not currently have any DID profiles. Would you like to create one?}}"

#: src/components/Layout.tsx:83
#: src/components/Header.tsx:131
#~ msgid "{peerCount, plural, one {# peer} other {# peers}}"
#~ msgstr "{peerCount, plural, one {# peer} other {# peers}}"

#: src/components/Nav.tsx:118
msgid "{peerCount} peers synced"
msgstr "{peerCount} peers synced"

#: src/pages/PeerList.tsx:479
msgid "{peersToDeleteCount, plural, one {Ban peer temporarily} other {Ban peers temporarily}}"
msgstr "{peersToDeleteCount, plural, one {Ban peer temporarily} other {Ban peers temporarily}}"

#: src/pages/PeerList.tsx:526
msgid "{peersToDeleteCount, plural, one {Remove Peer} other {Remove Peers}}"
msgstr "{peersToDeleteCount, plural, one {Remove Peer} other {Remove Peers}}"

#: src/pages/PeerList.tsx:470
msgid "{peersToDeleteCount, plural, one {This will remove the peer from your connection. If you are currently syncing against this peer, a new one will be used to replace it.} other {This will remove # peers from your connection. If you are currently syncing against these peers, new ones will be used to replace them.}}"
msgstr "{peersToDeleteCount, plural, one {This will remove the peer from your connection. If you are currently syncing against this peer, a new one will be used to replace it.} other {This will remove # peers from your connection. If you are currently syncing against these peers, new ones will be used to replace them.}}"

#: src/pages/PeerList.tsx:490
msgid "{peersToDeleteCount, plural, one {Will temporarily prevent the peer from being connected to.} other {Will temporarily prevent the peers from being connected to.}}"
msgstr "{peersToDeleteCount, plural, one {Will temporarily prevent the peer from being connected to.} other {Will temporarily prevent the peers from being connected to.}}"

#: src/components/MultiSelectActions.tsx:90
msgid "{selectedCount} selected"
msgstr "{selectedCount} selected"

#: src/components/Nav.tsx:137
msgid "{syncedCoins} / {totalCoins} coins synced"
msgstr "{syncedCoins} / {totalCoins} coins synced"

#: src/pages/Transactions.tsx:190
#~ msgid "{transactionCreatedCount} created"
#~ msgstr "{transactionCreatedCount} created"

#: src/pages/Transactions.tsx:189
#~ msgid "{transactionSpentCount} coins spent,"
#~ msgstr "{transactionSpentCount} coins spent,"

#: src/pages/Transactions.tsx:199
msgid "{transactionSpentCount} inputs, {transactionCreatedCount} outputs"
msgstr "{transactionSpentCount} inputs, {transactionCreatedCount} outputs"

#: src/pages/PeerList.tsx:205
#: src/components/MultiSelectActions.tsx:95
#: src/components/AddressList.tsx:68
msgid "Actions"
msgstr "Actions"

#: src/pages/PeerList.tsx:333
msgid "Add new peer"
msgstr "Add new peer"

#: src/components/NftCard.tsx:378
msgid "Add NFT URL"
msgstr "Add NFT URL"

#: src/pages/PeerList.tsx:327
msgid "Add Peer"
msgstr "Add Peer"

#: src/pages/MakeOffer.tsx:139
msgid "Add the assets you are offering."
msgstr "Add the assets you are offering."

#: src/pages/MakeOffer.tsx:162
msgid "Add the assets you are requesting."
msgstr "Add the assets you are requesting."

#: src/components/NftCard.tsx:317
#: src/components/MultiSelectActions.tsx:169
msgid "Add to Offer"
msgstr "Add to Offer"

#: src/components/NftCard.tsx:272
#: src/components/NftCard.tsx:469
msgid "Add URL"
msgstr "Add URL"

#: src/pages/Send.tsx:225
#: src/pages/Nft.tsx:241
#: src/components/TransferDialog.tsx:81
#: src/components/AddressList.tsx:57
msgid "Address"
msgstr "Address"

#: src/pages/Settings.tsx:393
msgid "Address Batch Size"
msgstr "Address Batch Size"

#: src/components/TransferDialog.tsx:47
msgid "Address is required"
msgstr "Address is required"

#: src/components/Nav.tsx:67
msgid "Addresses"
msgstr "Addresses"

#: src/components/ConfirmationDialog.tsx:130
msgid "Advanced"
msgstr "Advanced"

#: src/pages/ImportWallet.tsx:125
msgid "Advanced options"
msgstr "Advanced options"

#: src/pages/Addresses.tsx:138
msgid "All Addresses"
msgstr "All Addresses"

#: src/pages/Send.tsx:259
#: src/pages/MakeOffer.tsx:545
#: src/pages/IssueToken.tsx:108
#: src/components/CoinList.tsx:109
msgid "Amount"
msgstr "Amount"

#: src/components/OfferCard.tsx:113
#: src/components/OfferCard.tsx:158
msgid "Amount includes"
msgstr "Amount includes"

#: src/pages/Login.tsx:380
msgid "Are you sure you want to delete this wallet? This cannot be undone, and all funds will be lost unless you have saved your mnemonic phrase."
msgstr "Are you sure you want to delete this wallet? This cannot be undone, and all funds will be lost unless you have saved your mnemonic phrase."

#: src/pages/PeerList.tsx:464
msgid "Are you sure you want to remove {peersToDeleteCount} peers?"
msgstr "Are you sure you want to remove {peersToDeleteCount} peers?"

#: src/pages/PeerList.tsx:462
msgid "Are you sure you want to remove the peer?"
msgstr "Are you sure you want to remove the peer?"

#: src/pages/Login.tsx:322
msgid "Are you sure you want to resync this wallet's data? This will re-download data from the network which can take a while depending on the size of the wallet."
msgstr "Are you sure you want to resync this wallet's data? This will re-download data from the network which can take a while depending on the size of the wallet."

#: src/pages/Token.tsx:376
msgid "Asset"
msgstr "Asset"

#: src/pages/TokenList.tsx:146
msgid "Assets"
msgstr "Assets"

#: src/components/NftCard.tsx:254
#: src/components/NftCard.tsx:366
#: src/components/MultiSelectActions.tsx:190
msgid "Assign Profile"
msgstr "Assign Profile"

#: src/components/Layout.tsx:89
#: src/components/Header.tsx:133
#~ msgid "at peak {peerMaxHeight}"
#~ msgstr "at peak {peerMaxHeight}"

#: src/pages/Nft.tsx:126
msgid "Attributes"
msgstr "Attributes"

#: src/components/Header.tsx:42
#: src/components/Header.tsx:46
#: src/components/Header.tsx:106
msgid "Back"
msgstr "Back"

#: src/pages/Transactions.tsx:196
msgid "Block #{transactionHeight}"
msgstr "Block #{transactionHeight}"

#: src/components/MultiSelectActions.tsx:179
#~ msgid "Bulk Assign Profile"
#~ msgstr "Bulk Assign Profile"

#: src/components/MultiSelectActions.tsx:199
msgid "Bulk Burn NFTs"
msgstr "Bulk Burn NFTs"

#: src/components/MultiSelectActions.tsx:178
msgid "Bulk Transfer NFTs"
msgstr "Bulk Transfer NFTs"

#: src/components/MultiSelectActions.tsx:188
#~ msgid "Bulk Unassign Profile"
#~ msgstr "Bulk Unassign Profile"

#: src/pages/DidList.tsx:243
#: src/components/NftCard.tsx:286
#: src/components/MultiSelectActions.tsx:136
msgid "Burn"
msgstr "Burn"

#: src/components/NftCard.tsx:478
msgid "Burn NFT"
msgstr "Burn NFT"

#: src/pages/DidList.tsx:344
msgid "Burn Profile"
msgstr "Burn Profile"

#: src/pages/CreateWallet.tsx:174
msgid "By disabling this you are creating a cold wallet, with no ability to sign transactions. The mnemonic will need to be saved elsewhere."
msgstr "By disabling this you are creating a cold wallet, with no ability to sign transactions. The mnemonic will need to be saved elsewhere."

#: src/pages/Token.tsx:464
#: src/pages/Token.tsx:677
#: src/pages/Token.tsx:745
#: src/pages/PeerList.tsx:305
#: src/pages/PeerList.tsx:359
#: src/pages/PeerList.tsx:508
#: src/pages/Offers.tsx:314
#: src/pages/Offers.tsx:375
#: src/pages/Login.tsx:361
#: src/pages/Login.tsx:389
#: src/pages/Login.tsx:439
#: src/pages/DidList.tsx:325
#: src/pages/CreateWallet.tsx:252
#: src/pages/Addresses.tsx:209
#: src/components/TransferDialog.tsx:114
#: src/components/NftCard.tsx:466
#: src/components/FeeOnlyDialog.tsx:98
#: src/components/ConfirmationDialog.tsx:242
#: src/components/AssignNftDialog.tsx:151
msgid "Cancel"
msgstr "Cancel"

#: src/pages/MakeOffer.tsx:300
msgid "Cancel Offer"
msgstr "Cancel Offer"

#: src/pages/Offers.tsx:197
#~ msgid "Cancelled"
#~ msgstr "Cancelled"

#: src/components/OfferCard.tsx:127
#~ msgid "CAT"
#~ msgstr "CAT"

#: src/components/OfferCard.tsx:143
msgid "CAT icon"
msgstr "CAT icon"

#: src/components/ConfirmationDialog.tsx:159
msgid "Change"
msgstr "Change"

#: src/pages/TokenList.tsx:173
#: src/pages/TokenList.tsx:174
msgid "Clear search"
msgstr "Clear search"

#: src/components/CoinList.tsx:84
msgid "Coin"
msgstr "Coin"

#: src/pages/Nft.tsx:248
msgid "Coin Id"
msgstr "Coin Id"

#: src/pages/Transaction.tsx:97
msgid "Coin with id {coinId}"
msgstr "Coin with id {coinId}"

#: src/pages/Token.tsx:604
msgid "Coins"
msgstr "Coins"

#: src/pages/Login.tsx:304
msgid "Cold Wallet"
msgstr "Cold Wallet"

#: src/components/Layout.tsx:80
#: src/components/Layout.tsx:91
msgid "Collapse sidebar"
msgstr "Collapse sidebar"

#: src/pages/Nft.tsx:115
msgid "Collection Name"
msgstr "Collection Name"

#: src/pages/Token.tsx:631
#: src/pages/Token.tsx:680
msgid "Combine"
msgstr "Combine"

#: src/pages/Token.tsx:643
msgid "Combine {ticker}"
msgstr "Combine {ticker}"

#: src/pages/CreateWallet.tsx:260
msgid "Confirm"
msgstr "Confirm"

#: src/components/ConfirmationDialog.tsx:120
msgid "Confirm transaction?"
msgstr "Confirm transaction?"

#: src/components/CoinList.tsx:162
msgid "Confirmed"
msgstr "Confirmed"

#: src/pages/Settings.tsx:182
#: src/pages/PeerList.tsx:373
msgid "Connect"
msgstr "Connect"

#: src/components/Layout.tsx:119
#~ msgid "Connected to {peerCount}"
#~ msgstr "Connected to {peerCount}"

#: src/pages/PeerList.tsx:293
msgid "Connected to {totalPeersCount} peers"
msgstr "Connected to {totalPeersCount} peers"

#: src/components/Nav.tsx:134
msgid "connecting..."
msgstr "connecting..."

#: src/pages/Settings.tsx:180
#: src/components/Nav.tsx:120
msgid "Connecting..."
msgstr "Connecting..."

#: src/pages/Token.tsx:106
msgid "Copied!"
msgstr "Copied!"

#: src/pages/Token.tsx:106
#: src/pages/Offers.tsx:288
msgid "Copy"
msgstr "Copy"

#: src/pages/Offers.tsx:328
#: src/components/NftCard.tsx:347
msgid "Copy ID"
msgstr "Copy ID"

#: src/pages/Login.tsx:81
msgid "Create"
msgstr "Create"

#: src/pages/Offers.tsx:160
msgid "Create a new offer to get started with peer-to-peer trading."
msgstr "Create a new offer to get started with peer-to-peer trading."

#: src/pages/DidList.tsx:88
msgid "Create a profile?"
msgstr "Create a profile?"

#: src/pages/Offers.tsx:177
#: src/pages/MakeOffer.tsx:306
msgid "Create Offer"
msgstr "Create Offer"

#: src/pages/DidList.tsx:68
#: src/pages/CreateProfile.tsx:58
#: src/pages/CreateProfile.tsx:105
msgid "Create Profile"
msgstr "Create Profile"

#: src/pages/Login.tsx:522
#: src/pages/CreateWallet.tsx:58
msgid "Create Wallet"
msgstr "Create Wallet"

#: src/pages/MakeOffer.tsx:306
msgid "Creating Offer"
msgstr "Creating Offer"

#: src/pages/IssueToken.tsx:93
msgid "Currency Symbol"
msgstr "Currency Symbol"

#: src/pages/Settings.tsx:84
msgid "Dark Mode"
msgstr "Dark Mode"

#: src/components/NftCard.tsx:428
msgid "Data"
msgstr "Data"

#: src/pages/Nft.tsx:195
msgid "Data Hash"
msgstr "Data Hash"

#: src/pages/Nft.tsx:144
msgid "Data URIs"
msgstr "Data URIs"

#: src/pages/MintNft.tsx:149
msgid "Data URLs"
msgstr "Data URLs"

#: src/pages/MakeOffer.tsx:238
msgid "Days"
msgstr "Days"

#: src/pages/Offers.tsx:301
#: src/pages/Offers.tsx:386
#: src/pages/Login.tsx:283
#: src/pages/Login.tsx:392
msgid "Delete"
msgstr "Delete"

#: src/pages/PeerList.tsx:320
msgid "Delete {selectedPeersCount}"
msgstr "Delete {selectedPeersCount}"

#: src/pages/Login.tsx:349
msgid "Delete hardened addresses"
msgstr "Delete hardened addresses"

#: src/pages/Offers.tsx:363
msgid "Delete offer record?"
msgstr "Delete offer record?"

#: src/pages/Login.tsx:329
msgid "Delete saved offer files"
msgstr "Delete saved offer files"

#: src/pages/Login.tsx:339
msgid "Delete unhardened addresses"
msgstr "Delete unhardened addresses"

#: src/pages/Addresses.tsx:196
msgid "Derivation index"
msgstr "Derivation index"

#: src/pages/Addresses.tsx:190
msgid "Derivation Index"
msgstr "Derivation Index"

#: src/pages/Addresses.tsx:154
msgid "Derivation index: {derivationIndex}"
msgstr "Derivation index: {derivationIndex}"

#: src/pages/Nft.tsx:106
msgid "Description"
msgstr "Description"

#: src/pages/Login.tsx:247
msgid "Details"
msgstr "Details"

#: src/pages/Offers.tsx:348
msgid "Dexie"
msgstr "Dexie"

#: src/pages/MakeOffer.tsx:346
msgid "Dexie Link"
msgstr "Dexie Link"

#: src/pages/CreateWallet.tsx:240
msgid "Did you save your mnemonic?"
msgstr "Did you save your mnemonic?"

#: src/pages/Settings.tsx:157
msgid "Disconnect"
msgstr "Disconnect"

#: src/pages/Settings.tsx:241
msgid "Discover peers automatically"
msgstr "Discover peers automatically"

#: src/pages/IssueToken.tsx:77
#: src/pages/CreateProfile.tsx:72
msgid "Display name"
msgstr "Display name"

#: src/pages/Login.tsx:492
msgid "Done"
msgstr "Done"

#: src/pages/Token.tsx:368
msgid "Edit"
msgstr "Edit"

#: src/components/NftCard.tsx:256
#: src/components/MultiSelectActions.tsx:123
msgid "Edit Profile"
msgstr "Edit Profile"

#: src/pages/Token.tsx:410
msgid "Edit Token Details"
msgstr "Edit Token Details"

#: src/pages/Send.tsx:241
#: src/pages/MintNft.tsx:217
#: src/components/TransferDialog.tsx:84
msgid "Enter address"
msgstr "Enter address"

#: src/pages/MakeOffer.tsx:457
msgid "Enter amount"
msgstr "Enter amount"

#: src/pages/MintNft.tsx:154
#: src/pages/MintNft.tsx:175
#: src/pages/MintNft.tsx:196
msgid "Enter comma separated URLs"
msgstr "Enter comma separated URLs"

#: src/pages/Addresses.tsx:195
msgid "Enter derivation index"
msgstr "Enter derivation index"

#: src/components/TransferDialog.tsx:101
msgid "Enter fee amount"
msgstr "Enter fee amount"

#: src/pages/Send.tsx:319
msgid "Enter memo"
msgstr "Enter memo"

#: src/pages/Send.tsx:233
msgid "Enter multiple distinct addresses"
msgstr "Enter multiple distinct addresses"

#: src/components/FeeOnlyDialog.tsx:84
msgid "Enter network fee"
msgstr "Enter network fee"

#: src/pages/Offers.tsx:194
msgid "Enter Offer String"
msgstr "Enter Offer String"

#: src/pages/MintNft.tsx:240
msgid "Enter percent"
msgstr "Enter percent"

#: src/pages/PeerList.tsx:336
msgid "Enter the IP address of the peer you want to connect to."
msgstr "Enter the IP address of the peer you want to connect to."

#: src/pages/Token.tsx:413
msgid "Enter the new display details for this token"
msgstr "Enter the new display details for this token"

#: src/pages/DidList.tsx:295
msgid "Enter the new display name for this profile."
msgstr "Enter the new display name for this profile."

#: src/pages/Login.tsx:408
msgid "Enter the new display name for this wallet."
msgstr "Enter the new display name for this wallet."

#: src/components/NftCard.tsx:402
msgid "Enter URL"
msgstr "Enter URL"

#: src/pages/ImportWallet.tsx:112
msgid "Enter your mnemonic, private key, or public key above. If it's a public key, it will be imported as a read-only cold wallet."
msgstr "Enter your mnemonic, private key, or public key above. If it's a public key, it will be imported as a read-only cold wallet."

#: src/pages/ImportWallet.tsx:94
#~ msgid "Enter your mnemonic, private key, or public key below. If it's a public key, it will be imported as a read-only cold wallet."
#~ msgstr "Enter your mnemonic, private key, or public key below. If it's a public key, it will be imported as a read-only cold wallet."

#: src/components/Layout.tsx:80
#: src/components/Layout.tsx:91
msgid "Expand sidebar"
msgstr "Expand sidebar"

#: src/pages/Offers.tsx:199
#~ msgid "Expired"
#~ msgstr "Expired"

#: src/pages/MakeOffer.tsx:202
msgid "Expiring offer"
msgstr "Expiring offer"

#: src/pages/Nft.tsx:262
msgid "External Links"
msgstr "External Links"

#: src/pages/Send.tsx:285
#: src/pages/IssueToken.tsx:129
#: src/components/ConfirmationDialog.tsx:154
#: src/components/ConfirmationDialog.tsx:380
msgid "Fee"
msgstr "Fee"

#: src/components/ConfirmationDialog.tsx:144
msgid "Fee exceeds recommended maximum of 0.001 {ticker}"
msgstr "Fee exceeds recommended maximum of 0.001 {ticker}"

#: src/pages/ViewOffer.tsx:129
msgid "Fetching offer details..."
msgstr "Fetching offer details..."

#: src/pages/Addresses.tsx:122
msgid "Fresh Address"
msgstr "Fresh Address"

#: src/pages/Addresses.tsx:221
msgid "Generate"
msgstr "Generate"

#: src/pages/Settings.tsx:388
msgid "Generate addresses automatically"
msgstr "Generate addresses automatically"

#: src/pages/Addresses.tsx:219
msgid "Generating"
msgstr "Generating"

#: src/pages/Settings.tsx:72
msgid "Global"
msgstr "Global"

#: src/components/Header.tsx:82
msgid "Go to wallet"
msgstr "Go to wallet"

#: src/components/NftOptions.tsx:179
msgid "Group Collections"
msgstr "Group Collections"

#: src/pages/Addresses.tsx:144
msgid "Hardened addresses"
msgstr "Hardened addresses"

#: src/pages/PeerList.tsx:199
msgid "Height"
msgstr "Height"

#: src/pages/PeerList.tsx:132
msgid "Height:"
msgstr "Height:"

#: src/pages/Token.tsx:376
#: src/pages/NftList.tsx:243
#: src/pages/DidList.tsx:274
#: src/components/NftCard.tsx:334
msgid "Hide"
msgstr "Hide"

#: src/pages/TokenList.tsx:192
#: src/pages/TokenList.tsx:195
msgid "Hide zero balances"
msgstr "Hide zero balances"

#: src/components/ConfirmationDialog.tsx:141
msgid "High Transaction Fee"
msgstr "High Transaction Fee"

#: src/pages/Login.tsx:297
msgid "Hot Wallet"
msgstr "Hot Wallet"

#: src/pages/MakeOffer.tsx:260
msgid "Hours"
msgstr "Hours"

#: src/pages/Login.tsx:78
#: src/pages/ImportWallet.tsx:164
msgid "Import"
msgstr "Import"

#: src/pages/Login.tsx:519
#: src/pages/ImportWallet.tsx:77
msgid "Import Wallet"
msgstr "Import Wallet"

#: src/pages/ImportWallet.tsx:164
msgid "Importing"
msgstr "Importing"

#: src/pages/Addresses.tsx:160
msgid "Increase"
msgstr "Increase"

#: src/pages/Addresses.tsx:172
msgid "Increase Derivation Index"
msgstr "Increase Derivation Index"

#: src/pages/Addresses.tsx:175
msgid "Increase the derivation index to generate new addresses. Setting this too high can cause issues, and it can't be reversed without resyncing the wallet."
msgstr "Increase the derivation index to generate new addresses. Setting this too high can cause issues, and it can't be reversed without resyncing the wallet."

#: src/components/AddressList.tsx:47
msgid "Index"
msgstr "Index"

#: src/pages/ImportWallet.tsx:141
msgid "Initial Addresses"
msgstr "Initial Addresses"

#: src/pages/ViewOffer.tsx:119
msgid "Initializing..."
msgstr "Initializing..."

#: src/pages/Send.tsx:130
msgid "Invalid address"
msgstr "Invalid address"

#: src/pages/Send.tsx:130
msgid "Invalid addresses"
msgstr "Invalid addresses"

#: src/pages/PeerList.tsx:191
#: src/pages/PeerList.tsx:345
msgid "IP Address"
msgstr "IP Address"

#: src/pages/TokenList.tsx:153
#: src/pages/IssueToken.tsx:62
#: src/pages/IssueToken.tsx:148
msgid "Issue Token"
msgstr "Issue Token"

#: src/components/ConfirmationDialog.tsx:133
msgid "JSON"
msgstr "JSON"

#: src/components/NftCard.tsx:415
msgid "Kind"
msgstr "Kind"

#: src/components/NftCard.tsx:141
msgid "Kind is required"
msgstr "Kind is required"

#: src/pages/Settings.tsx:90
msgid "Language"
msgstr "Language"

#: src/pages/Nft.tsx:98
msgid "Launcher Id"
msgstr "Launcher Id"

#: src/components/NftCard.tsx:434
msgid "License"
msgstr "License"

#: src/pages/Nft.tsx:213
msgid "License Hash"
msgstr "License Hash"

#: src/pages/Nft.tsx:178
msgid "License URIs"
msgstr "License URIs"

#: src/pages/MintNft.tsx:191
msgid "License URLs"
msgstr "License URLs"

#: src/pages/Login.tsx:235
msgid "Login"
msgstr "Login"

#: src/components/Nav.tsx:168
msgid "Logout"
msgstr "Logout"

#: src/pages/CreateWallet.tsx:243
msgid "Make sure you have saved your mnemonic. You will not be able to access it later, since it will not be saved in the wallet. You will also not be able to make transactions with this wallet."
msgstr "Make sure you have saved your mnemonic. You will not be able to access it later, since it will not be saved in the wallet. You will also not be able to make transactions with this wallet."

#: src/pages/Offers.tsx:154
msgid "Manage offers"
msgstr "Manage offers"

#: src/pages/Send.tsx:312
msgid "Memo (optional)"
msgstr "Memo (optional)"

#: src/components/NftCard.tsx:431
msgid "Metadata"
msgstr "Metadata"

#: src/pages/Nft.tsx:204
msgid "Metadata Hash"
msgstr "Metadata Hash"

#: src/pages/Nft.tsx:161
msgid "Metadata URIs"
msgstr "Metadata URIs"

#: src/pages/MintNft.tsx:170
msgid "Metadata URLs"
msgstr "Metadata URLs"

#: src/pages/MintNft.tsx:289
msgid "Mint"
msgstr "Mint"

#: src/pages/NftList.tsx:126
#~ msgid "Mint an NFT?"
#~ msgstr "Mint an NFT?"

#: src/pages/NftList.tsx:105
#: src/pages/MintNft.tsx:102
msgid "Mint NFT"
msgstr "Mint NFT"

#: src/pages/Nft.tsx:223
msgid "Minter DID"
msgstr "Minter DID"

#: src/pages/MakeOffer.tsx:371
msgid "MintGarden Link"
msgstr "MintGarden Link"

#: src/pages/MintNft.tsx:289
msgid "Minting"
msgstr "Minting"

#: src/pages/MakeOffer.tsx:282
msgid "Minutes"
msgstr "Minutes"

#: src/pages/Login.tsx:480
#: src/pages/CreateWallet.tsx:195
msgid "Mnemonic"
msgstr "Mnemonic"

#: src/pages/Token.tsx:419
#: src/pages/IssueToken.tsx:74
#: src/pages/DidList.tsx:301
#: src/pages/CreateProfile.tsx:69
msgid "Name"
msgstr "Name"

#: src/pages/IssueToken.tsx:35
#: src/pages/CreateProfile.tsx:35
msgid "Name is required"
msgstr "Name is required"

#: src/pages/Login.tsx:418
msgid "Name of your wallet"
msgstr "Name of your wallet"

#: src/pages/Settings.tsx:224
msgid "Network"
msgstr "Network"

#: src/pages/ViewOffer.tsx:186
#: src/pages/Token.tsx:662
#: src/pages/Token.tsx:730
#: src/pages/MintNft.tsx:262
#: src/pages/MakeOffer.tsx:178
#: src/pages/CreateProfile.tsx:86
#: src/components/TransferDialog.tsx:96
#: src/components/NftCard.tsx:450
#: src/components/FeeOnlyDialog.tsx:79
#: src/components/AssignNftDialog.tsx:133
msgid "Network Fee"
msgstr "Network Fee"

#: src/components/FeeOnlyDialog.tsx:85
#: src/components/AssignNftDialog.tsx:138
msgid "Network fee amount"
msgstr "Network fee amount"

#: src/pages/Settings.tsx:272
msgid "Network ID"
msgstr "Network ID"

#: src/components/Layout.tsx:71
#: src/components/Header.tsx:119
#~ msgid "Network status"
#~ msgstr "Network status"

#: src/pages/MakeOffer.tsx:126
msgid "New Offer"
msgstr "New Offer"

#: src/components/NftOptions.tsx:82
#: src/components/CoinList.tsx:371
#: src/components/AddressList.tsx:190
msgid "Next page"
msgstr "Next page"

#: src/pages/MakeOffer.tsx:434
#: src/components/OfferCard.tsx:172
msgid "NFT"
msgstr "NFT"

#: src/components/NftCard.tsx:223
msgid "NFT options"
msgstr "NFT options"

#: src/components/OfferCard.tsx:186
msgid "NFT preview"
msgstr "NFT preview"

#: src/pages/NftList.tsx:99
#: src/components/Nav.tsx:46
msgid "NFTs"
msgstr "NFTs"

#: src/pages/Settings.tsx:163
msgid "No active sessions"
msgstr "No active sessions"

#: src/components/NftCard.tsx:217
msgid "No collection"
msgstr "No collection"

#: src/pages/Offers.tsx:156
msgid "No offers yet"
msgstr "No offers yet"

#: src/pages/PeerList.tsx:446
#: src/components/CoinList.tsx:346
#: src/components/AddressList.tsx:167
msgid "No results."
msgstr "No results."

#: src/pages/Transactions.tsx:260
#: src/pages/Nft.tsx:226
#: src/pages/Nft.tsx:235
#: src/components/AssignNftDialog.tsx:104
msgid "None"
msgstr "None"

#: src/pages/DidList.tsx:229
msgid "Normalize"
msgstr "Normalize"

#: src/pages/DidList.tsx:356
msgid "Normalize Profile"
msgstr "Normalize Profile"

#: src/components/TransferDialog.tsx:50
#: src/components/NftCard.tsx:144
#: src/components/FeeOnlyDialog.tsx:49
#: src/components/AssignNftDialog.tsx:58
msgid "Not enough funds to cover the fee"
msgstr "Not enough funds to cover the fee"

#: src/pages/Transactions.tsx:82
msgid "Note"
msgstr "Note"

#: src/pages/MakeOffer.tsx:314
msgid "Offer Created"
msgstr "Offer Created"

#: src/pages/MakeOffer.tsx:134
msgid "Offered"
msgstr "Offered"

#: src/components/CoinList.tsx:253
msgid "Offered..."
msgstr "Offered..."

#: src/pages/Offers.tsx:140
#: src/components/Nav.tsx:60
msgid "Offers"
msgstr "Offers"

#: src/pages/MakeOffer.tsx:387
msgid "Ok"
msgstr "Ok"

#: src/pages/Token.tsx:709
msgid "Output Count"
msgstr "Output Count"

#: src/pages/Nft.tsx:232
msgid "Owner DID"
msgstr "Owner DID"

#: src/pages/Settings.tsx:172
msgid "Paste WalletConnect URI"
msgstr "Paste WalletConnect URI"

#: src/pages/Offers.tsx:199
msgid "Paste your offer string here..."
msgstr "Paste your offer string here..."

#: src/pages/PeerList.tsx:211
#~ msgid "Peak Height"
#~ msgstr "Peak Height"

#: src/components/Nav.tsx:129
msgid "peer"
msgstr "peer"

#: src/pages/PeerList.tsx:282
msgid "Peer List"
msgstr "Peer List"

#: src/components/Nav.tsx:129
msgid "peers"
msgstr "peers"

#: src/pages/Offers.tsx:193
#~ msgid "Pending"
#~ msgstr "Pending"

#: src/components/CoinList.tsx:176
#: src/components/CoinList.tsx:251
msgid "Pending..."
msgstr "Pending..."

#: src/components/ConfirmationDialog.tsx:436
#: src/components/ConfirmationDialog.tsx:464
#: src/components/ConfirmationDialog.tsx:498
#: src/components/ConfirmationDialog.tsx:533
msgid "Permanently Burned"
msgstr "Permanently Burned"

#: src/pages/Login.tsx:377
msgid "Permanently Delete"
msgstr "Permanently Delete"

#: src/pages/PeerList.tsx:195
msgid "Port"
msgstr "Port"

#: src/pages/PeerList.tsx:138
msgid "Port:"
msgstr "Port:"

#: src/pages/QrScanner.tsx:74
msgid "Position the QR code within the frame"
msgstr "Position the QR code within the frame"

#: src/pages/PeerList.tsx:396
#~ msgid "Prevents the peer from being banned."
#~ msgstr "Prevents the peer from being banned."

#: src/components/NftOptions.tsx:66
#: src/components/CoinList.tsx:362
#: src/components/AddressList.tsx:181
msgid "Previous page"
msgstr "Previous page"

#: src/pages/ViewOffer.tsx:135
msgid "Processing offer data..."
msgstr "Processing offer data..."

#: src/pages/MintNft.tsx:113
#: src/components/ConfirmationDialog.tsx:481
#: src/components/ConfirmationDialog.tsx:495
#: src/components/AssignNftDialog.tsx:92
msgid "Profile"
msgstr "Profile"

#: src/pages/MintNft.tsx:47
#: src/components/AssignNftDialog.tsx:55
msgid "Profile is required"
msgstr "Profile is required"

#: src/pages/DidList.tsx:305
msgid "Profile name"
msgstr "Profile name"

#: src/pages/DidList.tsx:62
#: src/components/Nav.tsx:53
msgid "Profiles"
msgstr "Profiles"

#: src/pages/Login.tsx:461
msgid "Public Key"
msgstr "Public Key"

#: src/components/NftCard.tsx:268
#~ msgid "Reassign Profile"
#~ msgstr "Reassign Profile"

#: src/pages/Token.tsx:357
msgid "Receive"
msgstr "Receive"

#: src/pages/Token.tsx:135
msgid "Receive {0}"
msgstr "Receive {0}"

#: src/pages/Addresses.tsx:116
msgid "Receive {ticker}"
msgstr "Receive {ticker}"

#: src/components/ReceiveAddress.tsx:64
msgid "Receive Address"
msgstr "Receive Address"

#: src/pages/Transactions.tsx:206
msgid "Received"
msgstr "Received"

#: src/components/OfferCard.tsx:50
msgid "Receiving"
msgstr "Receiving"

#: src/pages/Token.tsx:371
msgid "Refresh Info"
msgstr "Refresh Info"

#: src/pages/Token.tsx:467
#: src/pages/Login.tsx:259
#: src/pages/Login.tsx:442
#: src/pages/DidList.tsx:258
#: src/pages/DidList.tsx:328
msgid "Rename"
msgstr "Rename"

#: src/pages/DidList.tsx:292
msgid "Rename Profile"
msgstr "Rename Profile"

#: src/pages/Login.tsx:405
msgid "Rename Wallet"
msgstr "Rename Wallet"

#: src/pages/MakeOffer.tsx:157
msgid "Requested"
msgstr "Requested"

#: src/pages/Login.tsx:364
msgid "Resync"
msgstr "Resync"

#: src/pages/Login.tsx:271
msgid "Resync ({network})"
msgstr "Resync ({network})"

#: src/pages/Login.tsx:319
msgid "Resync on {network}"
msgstr "Resync on {network}"

#: src/pages/Nft.tsx:255
msgid "Royalties {royaltyPercentage}%"
msgstr "Royalties {royaltyPercentage}%"

#: src/components/OfferCard.tsx:115
#: src/components/OfferCard.tsx:159
msgid "royalty"
msgstr "royalty"

#: src/pages/MintNft.tsx:212
msgid "Royalty Address"
msgstr "Royalty Address"

#: src/pages/MintNft.tsx:234
msgid "Royalty Percent"
msgstr "Royalty Percent"

#: src/components/OfferCard.tsx:201
msgid "royalty to"
msgstr "royalty to"

#: src/pages/CreateWallet.tsx:171
msgid "Save mnemonic"
msgstr "Save mnemonic"

#: src/pages/ViewOffer.tsx:207
msgid "Save Offer"
msgstr "Save Offer"

<<<<<<< HEAD
#: src/pages/TokenList.tsx:162
#: src/pages/TokenList.tsx:163
=======
#: src/pages/QrScanner.tsx:63
msgid "Scan QR Code"
msgstr "Scan QR Code"

#: src/pages/TokenList.tsx:157
#: src/pages/TokenList.tsx:158
>>>>>>> 8c22b67c
msgid "Search for a token"
msgstr "Search for a token"

#: src/components/NftOptions.tsx:49
msgid "Search NFTs..."
msgstr "Search NFTs..."

#: src/pages/TokenList.tsx:164
msgid "Search tokens..."
msgstr "Search tokens..."

#: src/pages/Login.tsx:471
msgid "Secret Key"
msgstr "Secret Key"

#: src/components/CoinList.tsx:61
msgid "Select all coins"
msgstr "Select all coins"

#: src/components/CoinList.tsx:69
msgid "Select coin row"
msgstr "Select coin row"

#: src/components/NftCard.tsx:423
#: src/components/NftCard.tsx:424
msgid "Select kind"
msgstr "Select kind"

#: src/pages/Settings.tsx:293
msgid "Select network"
msgstr "Select network"

#: src/pages/MintNft.tsx:119
#: src/pages/MintNft.tsx:121
#: src/components/AssignNftDialog.tsx:98
#: src/components/AssignNftDialog.tsx:100
msgid "Select profile"
msgstr "Select profile"

#: src/pages/PeerList.tsx:289
msgid "Selected {selectedPeersCount} of {totalPeersCount} peers"
msgstr "Selected {selectedPeersCount} of {totalPeersCount} peers"

#: src/pages/Token.tsx:349
msgid "Send"
msgstr "Send"

#: src/pages/Send.tsx:194
#: src/pages/Send.tsx:331
msgid "Send {ticker}"
msgstr "Send {ticker}"

#: src/pages/Send.tsx:212
msgid "Send in bulk (airdrop)"
msgstr "Send in bulk (airdrop)"

#: src/components/OfferCard.tsx:29
msgid "Sending"
msgstr "Sending"

#: src/pages/Transactions.tsx:205
msgid "Sent"
msgstr "Sent"

#: src/pages/Settings.tsx:50
#: src/components/Nav.tsx:160
msgid "Settings"
msgstr "Settings"

#: src/pages/Token.tsx:376
#: src/pages/NftList.tsx:243
#: src/pages/DidList.tsx:274
#: src/components/NftCard.tsx:334
msgid "Show"
msgstr "Show"

#: src/components/CoinList.tsx:227
msgid "Show all coins"
msgstr "Show all coins"

#: src/components/CoinList.tsx:227
msgid "Show unspent coins only"
msgstr "Show unspent coins only"

#: src/pages/TokenList.tsx:192
#: src/pages/TokenList.tsx:195
msgid "Show zero balances"
msgstr "Show zero balances"

#: src/components/ConfirmationDialog.tsx:215
msgid "Sign Transaction"
msgstr "Sign Transaction"

#: src/pages/TokenList.tsx:346
#: src/components/NftOptions.tsx:146
msgid "Sort Alphabetically"
msgstr "Sort Alphabetically"

#: src/pages/TokenList.tsx:359
msgid "Sort by Balance"
msgstr "Sort by Balance"

#: src/pages/TokenList.tsx:326
#: src/components/NftOptions.tsx:120
msgid "Sort options"
msgstr "Sort options"

#: src/components/NftOptions.tsx:162
msgid "Sort Recent"
msgstr "Sort Recent"

#: src/components/CoinList.tsx:203
msgid "Spent"
msgstr "Spent"

#: src/components/ConfirmationDialog.tsx:359
msgid "Spent Coins"
msgstr "Spent Coins"

#: src/pages/Token.tsx:621
#: src/pages/Token.tsx:748
msgid "Split"
msgstr "Split"

#: src/pages/Token.tsx:692
msgid "Split {ticker}"
msgstr "Split {ticker}"

#: src/pages/CreateWallet.tsx:233
#: src/components/ConfirmationDialog.tsx:292
msgid "Submit"
msgstr "Submit"

#: src/components/ConfirmationDialog.tsx:292
msgid "Submitting"
msgstr "Submitting"

#: src/components/ConfirmationDialog.tsx:127
#: src/components/ConfirmationDialog.tsx:150
msgid "Summary"
msgstr "Summary"

#: src/components/Nav.tsx:132
msgid "synced to peak {peerMaxHeight}"
msgstr "synced to peak {peerMaxHeight}"

#: src/components/Nav.tsx:124
msgid "Syncing"
msgstr "Syncing"

#: src/components/Layout.tsx:93
#: src/components/Header.tsx:137
#~ msgid "Syncing {syncedCoins} / {totalCoins}"
#~ msgstr "Syncing {syncedCoins} / {totalCoins}"

#: src/pages/TokenList.tsx:210
msgid "Syncing in progress..."
msgstr "Syncing in progress..."

#: src/pages/ViewOffer.tsx:211
msgid "Take Offer"
msgstr "Take Offer"

#: src/pages/ViewOffer.tsx:105
#~ msgid "Take Offer "
#~ msgstr "Take Offer "

#: src/pages/Offers.tsx:195
#~ msgid "Taken"
#~ msgstr "Taken"

#: src/pages/Settings.tsx:246
msgid "Target Peers"
msgstr "Target Peers"

#: src/components/OfferCard.tsx:55
msgid "The assets being given to you in the offer."
msgstr "The assets being given to you in the offer."

#: src/components/OfferCard.tsx:34
msgid "The assets you have to pay to fulfill the offer."
msgstr "The assets you have to pay to fulfill the offer."

#: src/pages/ImportWallet.tsx:147
msgid "The initial derivation index to sync to (both hardened and unhardened keys). This is primarily applicable to legacy wallets with either hardened keys or gaps in addresses used."
msgstr "The initial derivation index to sync to (both hardened and unhardened keys). This is primarily applicable to legacy wallets with either hardened keys or gaps in addresses used."

#: src/pages/MakeOffer.tsx:317
msgid "The offer has been created and imported successfully. You can copy the offer file below and send it to the intended recipient or make it public to be accepted by anyone."
msgstr "The offer has been created and imported successfully. You can copy the offer file below and send it to the intended recipient or make it public to be accepted by anyone."

#: src/pages/Addresses.tsx:125
msgid "The wallet generates a new address after each transaction. Old ones stay valid."
msgstr "The wallet generates a new address after each transaction. Old ones stay valid."

#: src/pages/TokenList.tsx:213
msgid "The wallet is still syncing. Balances may not be accurate until it completes."
msgstr "The wallet is still syncing. Balances may not be accurate until it completes."

#: src/pages/Login.tsx:511
msgid "There aren't any wallets to log into yet. To get started, create a new wallet or import an existing one."
msgstr "There aren't any wallets to log into yet. To get started, create a new wallet or import an existing one."

#: src/pages/ViewOffer.tsx:90
#~ msgid "This does not include a fee of {makerFee} which was already added by the maker."
#~ msgstr "This does not include a fee of {makerFee} which was already added by the maker."

#: src/components/ConfirmationDialog.tsx:185
msgid "This is the raw JSON spend bundle for this transaction. If you sign it, the transaction can be submitted to the mempool externally."
msgstr "This is the raw JSON spend bundle for this transaction. If you sign it, the transaction can be submitted to the mempool externally."

#: src/components/NftCard.tsx:381
msgid "This will add an additional URL to the NFT. It is not possible to remove URLs later, so be careful with this and try to use permanent URLs if possible."
msgstr "This will add an additional URL to the NFT. It is not possible to remove URLs later, so be careful with this and try to use permanent URLs if possible."

#: src/components/NftCard.tsx:371
msgid "This will assign the NFT to the selected profile."
msgstr "This will assign the NFT to the selected profile."

#: src/components/MultiSelectActions.tsx:195
msgid "This will bulk assign the NFTs to the selected profile."
msgstr "This will bulk assign the NFTs to the selected profile."

#: src/components/MultiSelectActions.tsx:204
msgid "This will bulk burn {selectedCount} NFTs. This cannot be undone. Are you sure you want to proceed?"
msgstr "This will bulk burn {selectedCount} NFTs. This cannot be undone. Are you sure you want to proceed?"

#: src/components/MultiSelectActions.tsx:183
msgid "This will bulk transfer {selectedCount} NFTs to another wallet. Are you sure you want to proceed?"
msgstr "This will bulk transfer {selectedCount} NFTs to another wallet. Are you sure you want to proceed?"

#: src/components/MultiSelectActions.tsx:193
#~ msgid "This will bulk unassign the NFTs from their profiles."
#~ msgstr "This will bulk unassign the NFTs from their profiles."

#: src/pages/Token.tsx:646
msgid "This will combine all of the selected coins into one."
msgstr "This will combine all of the selected coins into one."

#: src/pages/Offers.tsx:366
msgid "This will delete the offer from the wallet, but if it's shared externally it can still be accepted. The only way to truly cancel a public offer is by spending one or more of its coins."
msgstr "This will delete the offer from the wallet, but if it's shared externally it can still be accepted. The only way to truly cancel a public offer is by spending one or more of its coins."

#: src/pages/DidList.tsx:361
msgid "This will modify the profile's recovery info to be compatible with the Chia reference wallet."
msgstr "This will modify the profile's recovery info to be compatible with the Chia reference wallet."

#: src/components/NftCard.tsx:483
msgid "This will permanently delete the NFT by sending it to the burn address."
msgstr "This will permanently delete the NFT by sending it to the burn address."

#: src/pages/DidList.tsx:349
msgid "This will permanently delete the profile by sending it to the burn address."
msgstr "This will permanently delete the profile by sending it to the burn address."

#: src/components/NftCard.tsx:362
msgid "This will send the NFT to the provided address."
msgstr "This will send the NFT to the provided address."

#: src/pages/DidList.tsx:340
msgid "This will send the profile to the provided address."
msgstr "This will send the profile to the provided address."

#: src/pages/Token.tsx:695
msgid "This will split all of the selected coins."
msgstr "This will split all of the selected coins."

#: src/components/NftCard.tsx:379
#~ msgid "This will unassign the NFT from its profile."
#~ msgstr "This will unassign the NFT from its profile."

#: src/pages/Token.tsx:438
#: src/pages/IssueToken.tsx:90
msgid "Ticker"
msgstr "Ticker"

#: src/pages/IssueToken.tsx:36
msgid "Ticker is required"
msgstr "Ticker is required"

#: src/components/NftOptions.tsx:106
msgid "Toggle hidden NFTs"
msgstr "Toggle hidden NFTs"

#: src/components/NftOptions.tsx:94
msgid "Toggle multi-select"
msgstr "Toggle multi-select"

#: src/components/Header.tsx:55
#: src/components/Header.tsx:59
msgid "Toggle navigation menu"
msgstr "Toggle navigation menu"

#: src/pages/MakeOffer.tsx:446
msgid "Token"
msgstr "Token"

#: src/components/ConfirmationDialog.tsx:374
msgid "Transaction Output"
msgstr "Transaction Output"

#: src/components/ConfirmationDialog.tsx:213
msgid "Transaction Signed"
msgstr "Transaction Signed"

#: src/pages/Transactions.tsx:74
#: src/components/Nav.tsx:74
msgid "Transactions"
msgstr "Transactions"

#: src/pages/DidList.tsx:215
#: src/components/TransferDialog.tsx:117
#: src/components/NftCard.tsx:239
#: src/components/MultiSelectActions.tsx:110
#: src/components/FeeOnlyDialog.tsx:101
#: src/components/AssignNftDialog.tsx:154
msgid "Transfer"
msgstr "Transfer"

#: src/components/NftCard.tsx:357
msgid "Transfer NFT"
msgstr "Transfer NFT"

#: src/pages/DidList.tsx:335
msgid "Transfer Profile"
msgstr "Transfer Profile"

#: src/pages/PeerList.tsx:217
#~ msgid "Trusted"
#~ msgstr "Trusted"

#: src/pages/PeerList.tsx:389
#~ msgid "Trusted peer"
#~ msgstr "Trusted peer"

#: src/components/NftCard.tsx:284
#: src/components/NftCard.tsx:374
#: src/components/MultiSelectActions.tsx:145
#~ msgid "Unassign Profile"
#~ msgstr "Unassign Profile"

#: src/pages/Transactions.tsx:297
#: src/pages/Transaction.tsx:149
#: src/pages/Collection.tsx:92
#: src/components/ConfirmationDialog.tsx:517
#: src/components/ConfirmationDialog.tsx:531
msgid "Unknown"
msgstr "Unknown"

#: src/pages/Settings.tsx:145
#: src/pages/Settings.tsx:149
msgid "Unknown App"
msgstr "Unknown App"

#: src/pages/Send.tsx:48
#~ msgid "unknown asset"
#~ msgstr "unknown asset"

#: src/pages/Token.tsx:312
msgid "Unknown asset"
msgstr "Unknown asset"

#: src/pages/TokenList.tsx:274
msgid "Unknown CAT"
msgstr "Unknown CAT"

#: src/pages/Nft.tsx:82
msgid "Unknown NFT"
msgstr "Unknown NFT"

#: src/pages/NftList.tsx:203
#: src/pages/NftList.tsx:214
#: src/components/OfferCard.tsx:177
#: src/components/NftCard.tsx:196
#: src/components/NftCard.tsx:214
#: src/components/ConfirmationDialog.tsx:482
#: src/components/ConfirmationDialog.tsx:496
msgid "Unnamed"
msgstr "Unnamed"

#: src/components/CoinList.tsx:218
#: src/components/CoinList.tsx:241
#: src/components/CoinList.tsx:281
msgid "Unspent"
msgstr "Unspent"

#: src/pages/DidList.tsx:196
msgid "Untitled Profile"
msgstr "Untitled Profile"

#: src/pages/MakeOffer.tsx:346
msgid "Upload to Dexie"
msgstr "Upload to Dexie"

#: src/pages/MakeOffer.tsx:372
msgid "Upload to MintGarden"
msgstr "Upload to MintGarden"

#: src/components/NftCard.tsx:399
msgid "URL"
msgstr "URL"

#: src/components/NftCard.tsx:140
msgid "URL is required"
msgstr "URL is required"

#: src/pages/CreateWallet.tsx:143
msgid "Use 24 words"
msgstr "Use 24 words"

#: src/pages/Token.tsx:138
msgid "Use this address to receive {0}"
msgstr "Use this address to receive {0}"

#: src/pages/Settings.tsx:52
msgid "Version {version}"
msgstr "Version {version}"

#: src/pages/TokenList.tsx:225
#: src/pages/DidList.tsx:74
msgid "View hidden"
msgstr "View hidden"

#: src/pages/Offers.tsx:172
#: src/pages/Offers.tsx:205
msgid "View Offer"
msgstr "View Offer"

#: src/pages/Settings.tsx:340
#: src/pages/Login.tsx:507
#: src/components/Nav.tsx:39
#: src/components/Layout.tsx:56
msgid "Wallet"
msgstr "Wallet"

#: src/pages/Login.tsx:455
msgid "Wallet Details"
msgstr "Wallet Details"

#: src/components/Layout.tsx:38
#: src/components/Layout.tsx:53
#: src/components/Header.tsx:84
msgid "Wallet icon"
msgstr "Wallet icon"

#: src/pages/ImportWallet.tsx:106
msgid "Wallet Key"
msgstr "Wallet Key"

#: src/pages/Settings.tsx:347
#: src/pages/Login.tsx:414
#: src/pages/ImportWallet.tsx:90
#: src/pages/CreateWallet.tsx:125
msgid "Wallet Name"
msgstr "Wallet Name"

#: src/pages/Settings.tsx:130
msgid "WalletConnect"
msgstr "WalletConnect"

#: src/pages/Login.tsx:74
msgid "Wallets"
msgstr "Wallets"

#: src/components/ConfirmationDialog.tsx:182
msgid "Warning"
msgstr "Warning"

#: src/pages/CreateWallet.tsx:146
msgid "While 12 word mnemonics are sufficiently hard to crack, you can choose to use 24 instead to increase security."
msgstr "While 12 word mnemonics are sufficiently hard to crack, you can choose to use 24 instead to increase security."

#: src/pages/TokenList.tsx:242
msgid "XCH logo"
msgstr "XCH logo"

#: src/components/ConfirmationDialog.tsx:438
#: src/components/ConfirmationDialog.tsx:466
#: src/components/ConfirmationDialog.tsx:500
#: src/components/ConfirmationDialog.tsx:535
msgid "You"
msgstr "You"

#: src/pages/Offers.tsx:165
msgid "You can also paste an offer using"
msgstr "You can also paste an offer using"

#: src/pages/NftList.tsx:129
#~ msgid "You do not currently have any NFTs. Would you like to mint one?"
#~ msgstr "You do not currently have any NFTs. Would you like to mint one?"

#: src/pages/Transactions.tsx:85
msgid "You have not made any transactions yet."
msgstr "You have not made any transactions yet."<|MERGE_RESOLUTION|>--- conflicted
+++ resolved
@@ -1177,17 +1177,12 @@
 msgid "Save Offer"
 msgstr "Save Offer"
 
-<<<<<<< HEAD
-#: src/pages/TokenList.tsx:162
-#: src/pages/TokenList.tsx:163
-=======
 #: src/pages/QrScanner.tsx:63
 msgid "Scan QR Code"
 msgstr "Scan QR Code"
 
 #: src/pages/TokenList.tsx:157
 #: src/pages/TokenList.tsx:158
->>>>>>> 8c22b67c
 msgid "Search for a token"
 msgstr "Search for a token"
 
