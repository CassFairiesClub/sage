msgid ""
msgstr ""
"POT-Creation-Date: 2024-12-25 09:50-0300\n"
"MIME-Version: 1.0\n"
"Content-Type: text/plain; charset=utf-8\n"
"Content-Transfer-Encoding: 8bit\n"
"X-Generator: @lingui/cli\n"
"Language: en-US\n"
"Project-Id-Version: \n"
"Report-Msgid-Bugs-To: \n"
"PO-Revision-Date: \n"
"Last-Translator: \n"
"Language-Team: \n"
"Plural-Forms: \n"

#: src/components/Layout.tsx:128
msgid "(connecting...)"
msgstr "(connecting...)"

#: src/pages/DidList.tsx:89
msgid "{didsCount, plural, one {You do not currently have any DID profile. Would you like to create one?} other {You do not currently have any DID profiles. Would you like to create one?}}"
msgstr "{didsCount, plural, one {You do not currently have any DID profile. Would you like to create one?} other {You do not currently have any DID profiles. Would you like to create one?}}"

#: src/components/Layout.tsx:74
#: src/components/Header.tsx:125
msgid "{peerCount, plural, one {# peer} other {# peers}}"
msgstr "{peerCount, plural, one {# peer} other {# peers}}"

#: src/pages/PeerList.tsx:479
msgid "{peersToDeleteCount, plural, one {Ban peer temporarily} other {Ban peers temporarily}}"
msgstr "{peersToDeleteCount, plural, one {Ban peer temporarily} other {Ban peers temporarily}}"

#: src/pages/PeerList.tsx:526
msgid "{peersToDeleteCount, plural, one {Remove Peer} other {Remove Peers}}"
msgstr "{peersToDeleteCount, plural, one {Remove Peer} other {Remove Peers}}"

#: src/pages/PeerList.tsx:470
msgid "{peersToDeleteCount, plural, one {This will remove the peer from your connection. If you are currently syncing against this peer, a new one will be used to replace it.} other {This will remove # peers from your connection. If you are currently syncing against these peers, new ones will be used to replace them.}}"
msgstr "{peersToDeleteCount, plural, one {This will remove the peer from your connection. If you are currently syncing against this peer, a new one will be used to replace it.} other {This will remove # peers from your connection. If you are currently syncing against these peers, new ones will be used to replace them.}}"

#: src/pages/PeerList.tsx:490
msgid "{peersToDeleteCount, plural, one {Will temporarily prevent the peer from being connected to.} other {Will temporarily prevent the peers from being connected to.}}"
msgstr "{peersToDeleteCount, plural, one {Will temporarily prevent the peer from being connected to.} other {Will temporarily prevent the peers from being connected to.}}"

#: src/components/MultiSelectActions.tsx:90
msgid "{selectedCount} selected"
msgstr "{selectedCount} selected"

#: src/pages/Transactions.tsx:190
#~ msgid "{transactionCreatedCount} created"
#~ msgstr "{transactionCreatedCount} created"

#: src/pages/Transactions.tsx:189
#~ msgid "{transactionSpentCount} coins spent,"
#~ msgstr "{transactionSpentCount} coins spent,"

#: src/pages/Transactions.tsx:199
msgid "{transactionSpentCount} inputs, {transactionCreatedCount} outputs"
msgstr "{transactionSpentCount} inputs, {transactionCreatedCount} outputs"

#: src/pages/PeerList.tsx:205
#: src/components/MultiSelectActions.tsx:95
#: src/components/AddressList.tsx:68
msgid "Actions"
msgstr "Actions"

#: src/pages/PeerList.tsx:333
msgid "Add new peer"
msgstr "Add new peer"

#: src/components/NftCard.tsx:378
msgid "Add NFT URL"
msgstr "Add NFT URL"

#: src/pages/PeerList.tsx:327
msgid "Add Peer"
msgstr "Add Peer"

#: src/pages/MakeOffer.tsx:139
msgid "Add the assets you are offering."
msgstr "Add the assets you are offering."

#: src/pages/MakeOffer.tsx:162
msgid "Add the assets you are requesting."
msgstr "Add the assets you are requesting."

#: src/components/NftCard.tsx:317
#: src/components/MultiSelectActions.tsx:169
msgid "Add to Offer"
msgstr "Add to Offer"

#: src/components/NftCard.tsx:272
#: src/components/NftCard.tsx:469
msgid "Add URL"
msgstr "Add URL"

#: src/pages/Send.tsx:211
#: src/pages/Nft.tsx:241
#: src/components/TransferDialog.tsx:81
#: src/components/AddressList.tsx:57
msgid "Address"
msgstr "Address"

#: src/pages/Settings.tsx:379
msgid "Address Batch Size"
msgstr "Address Batch Size"

#: src/components/TransferDialog.tsx:47
msgid "Address is required"
msgstr "Address is required"

#: src/components/Nav.tsx:60
#: src/components/Nav.tsx:63
msgid "Addresses"
msgstr "Addresses"

#: src/components/ConfirmationDialog.tsx:130
msgid "Advanced"
msgstr "Advanced"

#: src/pages/ImportWallet.tsx:125
msgid "Advanced options"
msgstr "Advanced options"

#: src/pages/Addresses.tsx:138
msgid "All Addresses"
msgstr "All Addresses"

#: src/pages/Send.tsx:244
#: src/pages/MakeOffer.tsx:545
#: src/pages/IssueToken.tsx:108
#: src/components/CoinList.tsx:109
msgid "Amount"
msgstr "Amount"

#: src/components/OfferCard.tsx:113
#: src/components/OfferCard.tsx:158
msgid "Amount includes"
msgstr "Amount includes"

#: src/pages/Login.tsx:380
msgid "Are you sure you want to delete this wallet? This cannot be undone, and all funds will be lost unless you have saved your mnemonic phrase."
msgstr "Are you sure you want to delete this wallet? This cannot be undone, and all funds will be lost unless you have saved your mnemonic phrase."

#: src/pages/PeerList.tsx:464
msgid "Are you sure you want to remove {peersToDeleteCount} peers?"
msgstr "Are you sure you want to remove {peersToDeleteCount} peers?"

#: src/pages/PeerList.tsx:462
msgid "Are you sure you want to remove the peer?"
msgstr "Are you sure you want to remove the peer?"

#: src/pages/Login.tsx:322
msgid "Are you sure you want to resync this wallet's data? This will re-download data from the network which can take a while depending on the size of the wallet."
msgstr "Are you sure you want to resync this wallet's data? This will re-download data from the network which can take a while depending on the size of the wallet."

#: src/pages/Token.tsx:259
msgid "Asset"
msgstr "Asset"

#: src/pages/TokenList.tsx:141
msgid "Assets"
msgstr "Assets"

#: src/components/NftCard.tsx:254
#: src/components/NftCard.tsx:366
#: src/components/MultiSelectActions.tsx:190
msgid "Assign Profile"
msgstr "Assign Profile"

#: src/components/Layout.tsx:75
#: src/components/Layout.tsx:126
#: src/components/Header.tsx:127
msgid "at peak {peerMaxHeight}"
msgstr "at peak {peerMaxHeight}"

#: src/pages/Nft.tsx:126
msgid "Attributes"
msgstr "Attributes"

#: src/components/Header.tsx:65
#: src/components/Header.tsx:69
#: src/components/Header.tsx:163
msgid "Back"
msgstr "Back"

#: src/pages/Transactions.tsx:196
msgid "Block #{transactionHeight}"
msgstr "Block #{transactionHeight}"

#: src/components/MultiSelectActions.tsx:179
#~ msgid "Bulk Assign Profile"
#~ msgstr "Bulk Assign Profile"

#: src/components/MultiSelectActions.tsx:199
msgid "Bulk Burn NFTs"
msgstr "Bulk Burn NFTs"

#: src/components/MultiSelectActions.tsx:178
msgid "Bulk Transfer NFTs"
msgstr "Bulk Transfer NFTs"

#: src/components/MultiSelectActions.tsx:188
#~ msgid "Bulk Unassign Profile"
#~ msgstr "Bulk Unassign Profile"

#: src/pages/DidList.tsx:211
#: src/components/NftCard.tsx:286
#: src/components/MultiSelectActions.tsx:136
msgid "Burn"
msgstr "Burn"

#: src/components/NftCard.tsx:478
msgid "Burn NFT"
msgstr "Burn NFT"

#: src/pages/DidList.tsx:310
msgid "Burn Profile"
msgstr "Burn Profile"

#: src/pages/CreateWallet.tsx:174
msgid "By disabling this you are creating a cold wallet, with no ability to sign transactions. The mnemonic will need to be saved elsewhere."
msgstr "By disabling this you are creating a cold wallet, with no ability to sign transactions. The mnemonic will need to be saved elsewhere."

#: src/pages/Token.tsx:347
#: src/pages/Token.tsx:555
#: src/pages/Token.tsx:623
#: src/pages/PeerList.tsx:305
#: src/pages/PeerList.tsx:359
#: src/pages/PeerList.tsx:508
#: src/pages/Offers.tsx:302
#: src/pages/Offers.tsx:363
#: src/pages/Login.tsx:361
#: src/pages/Login.tsx:389
#: src/pages/Login.tsx:439
#: src/pages/DidList.tsx:291
#: src/pages/CreateWallet.tsx:252
#: src/pages/Addresses.tsx:209
#: src/components/TransferDialog.tsx:114
#: src/components/NftCard.tsx:466
#: src/components/FeeOnlyDialog.tsx:98
#: src/components/ConfirmationDialog.tsx:242
#: src/components/AssignNftDialog.tsx:151
msgid "Cancel"
msgstr "Cancel"

#: src/pages/MakeOffer.tsx:300
msgid "Cancel Offer"
msgstr "Cancel Offer"

#: src/pages/Offers.tsx:197
#~ msgid "Cancelled"
#~ msgstr "Cancelled"

#: src/components/OfferCard.tsx:127
#~ msgid "CAT"
#~ msgstr "CAT"

#: src/components/OfferCard.tsx:143
msgid "CAT icon"
msgstr "CAT icon"

#: src/components/ConfirmationDialog.tsx:159
msgid "Change"
msgstr "Change"

#: src/pages/TokenList.tsx:167
#: src/pages/TokenList.tsx:168
#: src/components/NftOptions.tsx:71
#: src/components/NftOptions.tsx:72
msgid "Clear search"
msgstr "Clear search"

#: src/components/CoinList.tsx:84
msgid "Coin"
msgstr "Coin"

#: src/pages/Nft.tsx:248
msgid "Coin Id"
msgstr "Coin Id"

#: src/pages/Transaction.tsx:97
msgid "Coin with id {coinId}"
msgstr "Coin with id {coinId}"

#: src/pages/Token.tsx:482
msgid "Coins"
msgstr "Coins"

#: src/pages/Login.tsx:304
msgid "Cold Wallet"
msgstr "Cold Wallet"

#: src/components/Layout.tsx:217
#: src/components/Layout.tsx:228
msgid "Collapse sidebar"
msgstr "Collapse sidebar"

#: src/pages/Nft.tsx:115
msgid "Collection Name"
msgstr "Collection Name"

#: src/pages/Token.tsx:509
#: src/pages/Token.tsx:558
msgid "Combine"
msgstr "Combine"

#: src/pages/Token.tsx:521
msgid "Combine {ticker}"
msgstr "Combine {ticker}"

#: src/pages/CreateWallet.tsx:260
msgid "Confirm"
msgstr "Confirm"

#: src/components/ConfirmationDialog.tsx:120
msgid "Confirm transaction?"
msgstr "Confirm transaction?"

#: src/components/CoinList.tsx:162
msgid "Confirmed"
msgstr "Confirmed"

#: src/pages/Settings.tsx:170
#: src/pages/PeerList.tsx:373
msgid "Connect"
msgstr "Connect"

#: src/components/Layout.tsx:119
#~ msgid "Connected to {peerCount}"
#~ msgstr "Connected to {peerCount}"

#: src/pages/PeerList.tsx:293
msgid "Connected to {totalPeersCount} peers"
msgstr "Connected to {totalPeersCount} peers"

#: src/components/Layout.tsx:75
#: src/components/Header.tsx:128
msgid "connecting..."
msgstr "connecting..."

#: src/pages/Offers.tsx:276
msgid "Copy"
msgstr "Copy"

#: src/pages/Offers.tsx:316
#: src/components/NftCard.tsx:347
msgid "Copy ID"
msgstr "Copy ID"

#: src/pages/Login.tsx:81
msgid "Create"
msgstr "Create"

#: src/pages/Offers.tsx:148
msgid "Create a new offer to get started with peer-to-peer trading."
msgstr "Create a new offer to get started with peer-to-peer trading."

#: src/pages/DidList.tsx:86
msgid "Create a profile?"
msgstr "Create a profile?"

#: src/pages/Offers.tsx:165
#: src/pages/MakeOffer.tsx:306
msgid "Create Offer"
msgstr "Create Offer"

#: src/pages/DidList.tsx:66
#: src/pages/CreateProfile.tsx:58
#: src/pages/CreateProfile.tsx:105
msgid "Create Profile"
msgstr "Create Profile"

#: src/pages/Login.tsx:522
#: src/pages/CreateWallet.tsx:58
msgid "Create Wallet"
msgstr "Create Wallet"

#: src/pages/MakeOffer.tsx:306
msgid "Creating Offer"
msgstr "Creating Offer"

#: src/pages/IssueToken.tsx:93
msgid "Currency Symbol"
msgstr "Currency Symbol"

#: src/pages/Settings.tsx:82
msgid "Dark Mode"
msgstr "Dark Mode"

#: src/components/NftCard.tsx:428
msgid "Data"
msgstr "Data"

#: src/pages/Nft.tsx:195
msgid "Data Hash"
msgstr "Data Hash"

#: src/pages/Nft.tsx:144
msgid "Data URIs"
msgstr "Data URIs"

#: src/pages/MintNft.tsx:143
msgid "Data URLs"
msgstr "Data URLs"

#: src/pages/MakeOffer.tsx:238
msgid "Days"
msgstr "Days"

#: src/pages/Offers.tsx:289
#: src/pages/Offers.tsx:374
#: src/pages/Login.tsx:283
#: src/pages/Login.tsx:392
msgid "Delete"
msgstr "Delete"

#: src/pages/PeerList.tsx:320
msgid "Delete {selectedPeersCount}"
msgstr "Delete {selectedPeersCount}"

#: src/pages/Login.tsx:349
msgid "Delete hardened addresses"
msgstr "Delete hardened addresses"

#: src/pages/Offers.tsx:351
msgid "Delete offer record?"
msgstr "Delete offer record?"

#: src/pages/Login.tsx:329
msgid "Delete saved offer files"
msgstr "Delete saved offer files"

#: src/pages/Login.tsx:339
msgid "Delete unhardened addresses"
msgstr "Delete unhardened addresses"

#: src/pages/Addresses.tsx:196
msgid "Derivation index"
msgstr "Derivation index"

#: src/pages/Addresses.tsx:190
msgid "Derivation Index"
msgstr "Derivation Index"

#: src/pages/Addresses.tsx:154
msgid "Derivation index: {derivationIndex}"
msgstr "Derivation index: {derivationIndex}"

#: src/pages/Nft.tsx:106
msgid "Description"
msgstr "Description"

#: src/pages/Login.tsx:247
msgid "Details"
msgstr "Details"

#: src/pages/Offers.tsx:336
msgid "Dexie"
msgstr "Dexie"

#: src/pages/MakeOffer.tsx:346
msgid "Dexie Link"
msgstr "Dexie Link"

#: src/pages/CreateWallet.tsx:240
msgid "Did you save your mnemonic?"
msgstr "Did you save your mnemonic?"

#: src/pages/Settings.tsx:151
msgid "Disconnect"
msgstr "Disconnect"

#: src/pages/Settings.tsx:227
msgid "Discover peers automatically"
msgstr "Discover peers automatically"

#: src/pages/IssueToken.tsx:77
#: src/pages/CreateProfile.tsx:72
msgid "Display name"
msgstr "Display name"

#: src/pages/Login.tsx:492
msgid "Done"
msgstr "Done"

#: src/pages/Token.tsx:251
msgid "Edit"
msgstr "Edit"

#: src/components/NftCard.tsx:256
#: src/components/MultiSelectActions.tsx:123
msgid "Edit Profile"
msgstr "Edit Profile"

#: src/pages/Token.tsx:293
msgid "Edit Token Details"
msgstr "Edit Token Details"

#: src/pages/Send.tsx:227
#: src/pages/MintNft.tsx:211
#: src/components/TransferDialog.tsx:84
msgid "Enter address"
msgstr "Enter address"

#: src/pages/MakeOffer.tsx:457
msgid "Enter amount"
msgstr "Enter amount"

#: src/pages/MintNft.tsx:148
#: src/pages/MintNft.tsx:169
#: src/pages/MintNft.tsx:190
msgid "Enter comma separated URLs"
msgstr "Enter comma separated URLs"

#: src/pages/Addresses.tsx:195
msgid "Enter derivation index"
msgstr "Enter derivation index"

#: src/components/TransferDialog.tsx:101
msgid "Enter fee amount"
msgstr "Enter fee amount"

#: src/pages/Send.tsx:219
msgid "Enter multiple distinct addresses"
msgstr "Enter multiple distinct addresses"

#: src/components/FeeOnlyDialog.tsx:84
msgid "Enter network fee"
msgstr "Enter network fee"

#: src/pages/Offers.tsx:182
msgid "Enter Offer String"
msgstr "Enter Offer String"

#: src/pages/MintNft.tsx:234
msgid "Enter percent"
msgstr "Enter percent"

#: src/pages/PeerList.tsx:336
msgid "Enter the IP address of the peer you want to connect to."
msgstr "Enter the IP address of the peer you want to connect to."

#: src/pages/Token.tsx:296
msgid "Enter the new display details for this token"
msgstr "Enter the new display details for this token"

#: src/pages/DidList.tsx:261
msgid "Enter the new display name for this profile."
msgstr "Enter the new display name for this profile."

#: src/pages/Login.tsx:408
msgid "Enter the new display name for this wallet."
msgstr "Enter the new display name for this wallet."

#: src/components/NftCard.tsx:402
msgid "Enter URL"
msgstr "Enter URL"

#: src/pages/ImportWallet.tsx:112
msgid "Enter your mnemonic, private key, or public key above. If it's a public key, it will be imported as a read-only cold wallet."
msgstr "Enter your mnemonic, private key, or public key above. If it's a public key, it will be imported as a read-only cold wallet."

#: src/pages/ImportWallet.tsx:94
#~ msgid "Enter your mnemonic, private key, or public key below. If it's a public key, it will be imported as a read-only cold wallet."
#~ msgstr "Enter your mnemonic, private key, or public key below. If it's a public key, it will be imported as a read-only cold wallet."

#: src/components/Layout.tsx:217
#: src/components/Layout.tsx:228
msgid "Expand sidebar"
msgstr "Expand sidebar"

#: src/pages/Offers.tsx:199
#~ msgid "Expired"
#~ msgstr "Expired"

#: src/pages/MakeOffer.tsx:202
msgid "Expiring offer"
msgstr "Expiring offer"

#: src/pages/Nft.tsx:262
msgid "External Links"
msgstr "External Links"

#: src/pages/Send.tsx:270
#: src/pages/IssueToken.tsx:129
#: src/components/ConfirmationDialog.tsx:154
#: src/components/ConfirmationDialog.tsx:380
msgid "Fee"
msgstr "Fee"

#: src/components/ConfirmationDialog.tsx:144
msgid "Fee exceeds recommended maximum of 0.001 {ticker}"
msgstr "Fee exceeds recommended maximum of 0.001 {ticker}"

#: src/pages/ViewOffer.tsx:35
msgid "Fetching offer details..."
msgstr "Fetching offer details..."

#: src/pages/Addresses.tsx:122
msgid "Fresh Address"
msgstr "Fresh Address"

#: src/pages/Addresses.tsx:221
msgid "Generate"
msgstr "Generate"

#: src/pages/Settings.tsx:374
msgid "Generate addresses automatically"
msgstr "Generate addresses automatically"

#: src/pages/Addresses.tsx:219
msgid "Generating"
msgstr "Generating"

#: src/pages/Settings.tsx:70
msgid "Global"
msgstr "Global"

#: src/components/Header.tsx:100
msgid "Go to wallet"
msgstr "Go to wallet"

#: src/components/NftOptions.tsx:249
msgid "Group by Collections"
msgstr "Group by Collections"

#: src/components/NftOptions.tsx:265
msgid "Group by Owners"
msgstr "Group by Owners"

#: src/components/NftOptions.tsx:179
#~ msgid "Group Collections"
#~ msgstr "Group Collections"

#: src/components/NftOptions.tsx:206
#: src/components/NftOptions.tsx:207
msgid "Group options"
msgstr "Group options"

#: src/pages/Addresses.tsx:144
msgid "Hardened addresses"
msgstr "Hardened addresses"

#: src/pages/PeerList.tsx:199
msgid "Height"
msgstr "Height"

#: src/pages/PeerList.tsx:132
msgid "Height:"
msgstr "Height:"

#: src/pages/Token.tsx:259
#: src/pages/NftList.tsx:281
#: src/pages/DidList.tsx:240
#: src/components/NftCard.tsx:334
msgid "Hide"
msgstr "Hide"

#: src/pages/TokenList.tsx:186
#: src/pages/TokenList.tsx:189
msgid "Hide zero balances"
msgstr "Hide zero balances"

#: src/components/ConfirmationDialog.tsx:141
msgid "High Transaction Fee"
msgstr "High Transaction Fee"

#: src/pages/Login.tsx:297
msgid "Hot Wallet"
msgstr "Hot Wallet"

#: src/pages/MakeOffer.tsx:260
msgid "Hours"
msgstr "Hours"

#: src/pages/Login.tsx:78
#: src/pages/ImportWallet.tsx:164
msgid "Import"
msgstr "Import"

#: src/pages/Login.tsx:519
#: src/pages/ImportWallet.tsx:77
msgid "Import Wallet"
msgstr "Import Wallet"

#: src/pages/ImportWallet.tsx:164
msgid "Importing"
msgstr "Importing"

#: src/pages/Addresses.tsx:160
msgid "Increase"
msgstr "Increase"

#: src/pages/Addresses.tsx:172
msgid "Increase Derivation Index"
msgstr "Increase Derivation Index"

#: src/pages/Addresses.tsx:175
msgid "Increase the derivation index to generate new addresses. Setting this too high can cause issues, and it can't be reversed without resyncing the wallet."
msgstr "Increase the derivation index to generate new addresses. Setting this too high can cause issues, and it can't be reversed without resyncing the wallet."

#: src/components/AddressList.tsx:47
msgid "Index"
msgstr "Index"

#: src/pages/ImportWallet.tsx:141
msgid "Initial Addresses"
msgstr "Initial Addresses"

#: src/pages/ViewOffer.tsx:25
msgid "Initializing..."
msgstr "Initializing..."

#: src/pages/Send.tsx:124
msgid "Invalid address"
msgstr "Invalid address"

#: src/pages/Send.tsx:124
msgid "Invalid addresses"
msgstr "Invalid addresses"

#: src/pages/PeerList.tsx:191
#: src/pages/PeerList.tsx:345
msgid "IP Address"
msgstr "IP Address"

#: src/pages/TokenList.tsx:148
#: src/pages/IssueToken.tsx:62
#: src/pages/IssueToken.tsx:148
msgid "Issue Token"
msgstr "Issue Token"

#: src/components/ConfirmationDialog.tsx:133
msgid "JSON"
msgstr "JSON"

#: src/components/NftCard.tsx:415
msgid "Kind"
msgstr "Kind"

#: src/components/NftCard.tsx:141
msgid "Kind is required"
msgstr "Kind is required"

#: src/pages/Settings.tsx:88
msgid "Language"
msgstr "Language"

#: src/pages/Nft.tsx:98
msgid "Launcher Id"
msgstr "Launcher Id"

#: src/components/NftCard.tsx:434
msgid "License"
msgstr "License"

#: src/pages/Nft.tsx:213
msgid "License Hash"
msgstr "License Hash"

#: src/pages/Nft.tsx:178
msgid "License URIs"
msgstr "License URIs"

#: src/pages/MintNft.tsx:185
msgid "License URLs"
msgstr "License URLs"

#: src/pages/Login.tsx:235
msgid "Login"
msgstr "Login"

#: src/components/Layout.tsx:93
#: src/components/Layout.tsx:97
#: src/components/Layout.tsx:158
#: src/components/Layout.tsx:165
#: src/components/Header.tsx:148
msgid "Logout"
msgstr "Logout"

#: src/pages/CreateWallet.tsx:243
msgid "Make sure you have saved your mnemonic. You will not be able to access it later, since it will not be saved in the wallet. You will also not be able to make transactions with this wallet."
msgstr "Make sure you have saved your mnemonic. You will not be able to access it later, since it will not be saved in the wallet. You will also not be able to make transactions with this wallet."

#: src/pages/Offers.tsx:142
msgid "Manage offers"
msgstr "Manage offers"

#: src/components/NftCard.tsx:431
msgid "Metadata"
msgstr "Metadata"

#: src/pages/Nft.tsx:204
msgid "Metadata Hash"
msgstr "Metadata Hash"

#: src/pages/Nft.tsx:161
msgid "Metadata URIs"
msgstr "Metadata URIs"

#: src/pages/MintNft.tsx:164
msgid "Metadata URLs"
msgstr "Metadata URLs"

#: src/pages/MintNft.tsx:283
msgid "Mint"
msgstr "Mint"

#: src/pages/NftList.tsx:126
#~ msgid "Mint an NFT?"
#~ msgstr "Mint an NFT?"

#: src/pages/NftList.tsx:120
#: src/pages/MintNft.tsx:96
msgid "Mint NFT"
msgstr "Mint NFT"

#: src/pages/Nft.tsx:223
msgid "Minter DID"
msgstr "Minter DID"

#: src/pages/MakeOffer.tsx:371
msgid "MintGarden Link"
msgstr "MintGarden Link"

#: src/pages/MintNft.tsx:283
msgid "Minting"
msgstr "Minting"

#: src/pages/MakeOffer.tsx:282
msgid "Minutes"
msgstr "Minutes"

#: src/pages/Login.tsx:480
#: src/pages/CreateWallet.tsx:195
msgid "Mnemonic"
msgstr "Mnemonic"

#: src/pages/Token.tsx:302
#: src/pages/IssueToken.tsx:74
#: src/pages/DidList.tsx:267
#: src/pages/CreateProfile.tsx:69
msgid "Name"
msgstr "Name"

#: src/pages/IssueToken.tsx:35
#: src/pages/CreateProfile.tsx:35
msgid "Name is required"
msgstr "Name is required"

#: src/pages/Login.tsx:418
msgid "Name of your wallet"
msgstr "Name of your wallet"

#: src/pages/Settings.tsx:210
msgid "Network"
msgstr "Network"

#: src/pages/ViewOffer.tsx:80
#: src/pages/Token.tsx:540
#: src/pages/Token.tsx:608
#: src/pages/MintNft.tsx:256
#: src/pages/MakeOffer.tsx:178
#: src/pages/CreateProfile.tsx:86
#: src/components/TransferDialog.tsx:96
#: src/components/NftCard.tsx:450
#: src/components/FeeOnlyDialog.tsx:79
#: src/components/AssignNftDialog.tsx:133
msgid "Network Fee"
msgstr "Network Fee"

#: src/components/FeeOnlyDialog.tsx:85
#: src/components/AssignNftDialog.tsx:138
msgid "Network fee amount"
msgstr "Network fee amount"

#: src/pages/Settings.tsx:258
msgid "Network ID"
msgstr "Network ID"

#: src/components/Layout.tsx:61
#: src/components/Layout.tsx:109
#: src/components/Header.tsx:113
msgid "Network status"
msgstr "Network status"

#: src/pages/MakeOffer.tsx:126
msgid "New Offer"
msgstr "New Offer"

#: src/components/NftOptions.tsx:109
#: src/components/NftOptions.tsx:110
#: src/components/CoinList.tsx:371
#: src/components/AddressList.tsx:190
msgid "Next page"
msgstr "Next page"

#: src/pages/MakeOffer.tsx:434
#: src/components/OfferCard.tsx:172
msgid "NFT"
msgstr "NFT"

#: src/components/NftCard.tsx:223
msgid "NFT options"
msgstr "NFT options"

#: src/components/OfferCard.tsx:186
msgid "NFT preview"
msgstr "NFT preview"

<<<<<<< HEAD
#: src/pages/NftList.tsx:114
#: src/components/Nav.tsx:22
=======
#: src/pages/NftList.tsx:101
#: src/components/Nav.tsx:36
#: src/components/Nav.tsx:39
>>>>>>> 2496a8b3
msgid "NFTs"
msgstr "NFTs"

#: src/pages/Settings.tsx:157
msgid "No active sessions"
msgstr "No active sessions"

#: src/components/NftCard.tsx:217
msgid "No collection"
msgstr "No collection"

<<<<<<< HEAD
#: src/components/NftOptions.tsx:233
msgid "No Grouping"
msgstr "No Grouping"

=======
>>>>>>> 2496a8b3
#: src/pages/Offers.tsx:144
msgid "No offers yet"
msgstr "No offers yet"

#: src/pages/PeerList.tsx:446
#: src/components/CoinList.tsx:346
#: src/components/AddressList.tsx:167
msgid "No results."
msgstr "No results."

#: src/pages/Transactions.tsx:260
#: src/pages/Nft.tsx:226
#: src/pages/Nft.tsx:235
#: src/components/AssignNftDialog.tsx:104
msgid "None"
msgstr "None"

#: src/components/TransferDialog.tsx:50
#: src/components/NftCard.tsx:144
#: src/components/FeeOnlyDialog.tsx:49
#: src/components/AssignNftDialog.tsx:58
msgid "Not enough funds to cover the fee"
msgstr "Not enough funds to cover the fee"

#: src/pages/Transactions.tsx:82
msgid "Note"
msgstr "Note"

#: src/pages/MakeOffer.tsx:314
msgid "Offer Created"
msgstr "Offer Created"

#: src/pages/MakeOffer.tsx:134
msgid "Offered"
msgstr "Offered"

#: src/components/CoinList.tsx:253
msgid "Offered..."
msgstr "Offered..."

#: src/pages/Offers.tsx:133
<<<<<<< HEAD
#: src/components/Nav.tsx:30
=======
#: src/components/Nav.tsx:52
#: src/components/Nav.tsx:55
>>>>>>> 2496a8b3
msgid "Offers"
msgstr "Offers"

#: src/pages/MakeOffer.tsx:387
msgid "Ok"
msgstr "Ok"

#: src/pages/Token.tsx:587
msgid "Output Count"
msgstr "Output Count"

#: src/pages/Nft.tsx:232
msgid "Owner DID"
msgstr "Owner DID"

#: src/pages/Settings.tsx:166
msgid "Paste WalletConnect URI"
msgstr "Paste WalletConnect URI"

#: src/pages/Offers.tsx:187
msgid "Paste your offer string here..."
msgstr "Paste your offer string here..."

#: src/pages/PeerList.tsx:211
#~ msgid "Peak Height"
#~ msgstr "Peak Height"

#: src/components/Layout.tsx:124
msgid "peer"
msgstr "peer"

#: src/pages/PeerList.tsx:282
msgid "Peer List"
msgstr "Peer List"

#: src/components/Layout.tsx:124
msgid "peers"
msgstr "peers"

#: src/pages/Offers.tsx:193
#~ msgid "Pending"
#~ msgstr "Pending"

#: src/components/CoinList.tsx:176
#: src/components/CoinList.tsx:251
msgid "Pending..."
msgstr "Pending..."

#: src/components/ConfirmationDialog.tsx:436
#: src/components/ConfirmationDialog.tsx:464
#: src/components/ConfirmationDialog.tsx:498
#: src/components/ConfirmationDialog.tsx:533
msgid "Permanently Burned"
msgstr "Permanently Burned"

#: src/pages/Login.tsx:377
msgid "Permanently Delete"
msgstr "Permanently Delete"

#: src/pages/PeerList.tsx:195
msgid "Port"
msgstr "Port"

#: src/pages/PeerList.tsx:138
msgid "Port:"
msgstr "Port:"

#: src/pages/PeerList.tsx:396
#~ msgid "Prevents the peer from being banned."
#~ msgstr "Prevents the peer from being banned."

#: src/components/NftOptions.tsx:92
#: src/components/NftOptions.tsx:93
#: src/components/CoinList.tsx:362
#: src/components/AddressList.tsx:181
msgid "Previous page"
msgstr "Previous page"

#: src/pages/ViewOffer.tsx:41
msgid "Processing offer data..."
msgstr "Processing offer data..."

#: src/pages/MintNft.tsx:107
#: src/components/ConfirmationDialog.tsx:481
#: src/components/ConfirmationDialog.tsx:495
#: src/components/AssignNftDialog.tsx:92
msgid "Profile"
msgstr "Profile"

#: src/pages/MintNft.tsx:45
#: src/components/AssignNftDialog.tsx:55
msgid "Profile is required"
msgstr "Profile is required"

#: src/pages/DidList.tsx:271
msgid "Profile name"
msgstr "Profile name"

#: src/pages/DidNfts.tsx:79
msgid "Profile NFTs"
msgstr "Profile NFTs"

#: src/pages/DidList.tsx:60
#: src/components/Nav.tsx:44
#: src/components/Nav.tsx:47
msgid "Profiles"
msgstr "Profiles"

#: src/pages/Login.tsx:461
msgid "Public Key"
msgstr "Public Key"

#: src/components/NftCard.tsx:268
#~ msgid "Reassign Profile"
#~ msgstr "Reassign Profile"

#: src/pages/Token.tsx:239
msgid "Receive"
msgstr "Receive"

#: src/pages/Addresses.tsx:116
msgid "Receive {ticker}"
msgstr "Receive {ticker}"

#: src/components/ReceiveAddress.tsx:64
msgid "Receive Address"
msgstr "Receive Address"

#: src/pages/Transactions.tsx:206
msgid "Received"
msgstr "Received"

#: src/components/OfferCard.tsx:50
msgid "Receiving"
msgstr "Receiving"

#: src/pages/Token.tsx:254
msgid "Refresh Info"
msgstr "Refresh Info"

#: src/pages/Token.tsx:350
#: src/pages/Login.tsx:259
#: src/pages/Login.tsx:442
#: src/pages/DidList.tsx:224
#: src/pages/DidList.tsx:294
msgid "Rename"
msgstr "Rename"

#: src/pages/DidList.tsx:258
msgid "Rename Profile"
msgstr "Rename Profile"

#: src/pages/Login.tsx:405
msgid "Rename Wallet"
msgstr "Rename Wallet"

#: src/pages/MakeOffer.tsx:157
msgid "Requested"
msgstr "Requested"

#: src/pages/Login.tsx:364
msgid "Resync"
msgstr "Resync"

#: src/pages/Login.tsx:271
msgid "Resync ({network})"
msgstr "Resync ({network})"

#: src/pages/Login.tsx:319
msgid "Resync on {network}"
msgstr "Resync on {network}"

#: src/pages/Nft.tsx:255
msgid "Royalties {royaltyPercentage}%"
msgstr "Royalties {royaltyPercentage}%"

#: src/components/OfferCard.tsx:115
#: src/components/OfferCard.tsx:159
msgid "royalty"
msgstr "royalty"

#: src/pages/MintNft.tsx:206
msgid "Royalty Address"
msgstr "Royalty Address"

#: src/pages/MintNft.tsx:228
msgid "Royalty Percent"
msgstr "Royalty Percent"

#: src/components/OfferCard.tsx:201
msgid "royalty to"
msgstr "royalty to"

#: src/pages/CreateWallet.tsx:171
msgid "Save mnemonic"
msgstr "Save mnemonic"

#: src/pages/ViewOffer.tsx:101
msgid "Save Offer"
msgstr "Save Offer"

#: src/pages/TokenList.tsx:157
#: src/pages/TokenList.tsx:158
msgid "Search for a token"
msgstr "Search for a token"

#: src/components/NftOptions.tsx:61
#: src/components/NftOptions.tsx:62
msgid "Search NFTs"
msgstr "Search NFTs"

#: src/components/NftOptions.tsx:49
#~ msgid "Search NFTs..."
#~ msgstr "Search NFTs..."

#: src/pages/TokenList.tsx:144
#~ msgid "Search tokens..."
#~ msgstr "Search tokens..."

#: src/pages/Login.tsx:471
msgid "Secret Key"
msgstr "Secret Key"

#: src/components/CoinList.tsx:61
msgid "Select all coins"
msgstr "Select all coins"

#: src/components/CoinList.tsx:69
msgid "Select coin row"
msgstr "Select coin row"

#: src/components/NftCard.tsx:423
#: src/components/NftCard.tsx:424
msgid "Select kind"
msgstr "Select kind"

#: src/pages/Settings.tsx:279
msgid "Select network"
msgstr "Select network"

#: src/pages/MintNft.tsx:113
#: src/pages/MintNft.tsx:115
#: src/components/AssignNftDialog.tsx:98
#: src/components/AssignNftDialog.tsx:100
msgid "Select profile"
msgstr "Select profile"

#: src/pages/PeerList.tsx:289
msgid "Selected {selectedPeersCount} of {totalPeersCount} peers"
msgstr "Selected {selectedPeersCount} of {totalPeersCount} peers"

#: src/pages/Token.tsx:233
msgid "Send"
msgstr "Send"

#: src/pages/Send.tsx:180
#: src/pages/Send.tsx:292
msgid "Send {ticker}"
msgstr "Send {ticker}"

#: src/pages/Send.tsx:198
msgid "Send in bulk (airdrop)"
msgstr "Send in bulk (airdrop)"

#: src/components/OfferCard.tsx:29
msgid "Sending"
msgstr "Sending"

#: src/pages/Transactions.tsx:205
msgid "Sent"
msgstr "Sent"

#: src/pages/Settings.tsx:48
#: src/components/Layout.tsx:88
#: src/components/Layout.tsx:149
#: src/components/Header.tsx:141
msgid "Settings"
msgstr "Settings"

#: src/pages/Token.tsx:259
#: src/pages/NftList.tsx:281
#: src/pages/DidList.tsx:240
#: src/components/NftCard.tsx:334
msgid "Show"
msgstr "Show"

#: src/components/CoinList.tsx:227
msgid "Show all coins"
msgstr "Show all coins"

#: src/components/CoinList.tsx:227
msgid "Show unspent coins only"
msgstr "Show unspent coins only"

#: src/pages/TokenList.tsx:186
#: src/pages/TokenList.tsx:189
msgid "Show zero balances"
msgstr "Show zero balances"

#: src/components/ConfirmationDialog.tsx:215
msgid "Sign Transaction"
msgstr "Sign Transaction"

#: src/pages/TokenList.tsx:325
#: src/components/NftOptions.tsx:161
msgid "Sort Alphabetically"
msgstr "Sort Alphabetically"

#: src/pages/TokenList.tsx:338
msgid "Sort by Balance"
msgstr "Sort by Balance"

#: src/pages/TokenList.tsx:305
#: src/components/NftOptions.tsx:136
#: src/components/NftOptions.tsx:137
msgid "Sort options"
msgstr "Sort options"

#: src/components/NftOptions.tsx:177
msgid "Sort Recent"
msgstr "Sort Recent"

#: src/components/CoinList.tsx:203
msgid "Spent"
msgstr "Spent"

#: src/components/ConfirmationDialog.tsx:359
msgid "Spent Coins"
msgstr "Spent Coins"

#: src/pages/Token.tsx:499
#: src/pages/Token.tsx:626
msgid "Split"
msgstr "Split"

#: src/pages/Token.tsx:570
msgid "Split {ticker}"
msgstr "Split {ticker}"

#: src/pages/CreateWallet.tsx:233
#: src/components/ConfirmationDialog.tsx:292
msgid "Submit"
msgstr "Submit"

#: src/components/ConfirmationDialog.tsx:292
msgid "Submitting"
msgstr "Submitting"

#: src/components/ConfirmationDialog.tsx:127
#: src/components/ConfirmationDialog.tsx:150
msgid "Summary"
msgstr "Summary"

#: src/components/Layout.tsx:78
#: src/components/Layout.tsx:132
#: src/components/Header.tsx:131
msgid "Syncing {syncedCoins} / {totalCoins}"
msgstr "Syncing {syncedCoins} / {totalCoins}"

#: src/pages/TokenList.tsx:204
msgid "Syncing in progress..."
msgstr "Syncing in progress..."

#: src/pages/ViewOffer.tsx:103
#~ msgid "Take Offer"
#~ msgstr "Take Offer"

#: src/pages/ViewOffer.tsx:105
msgid "Take Offer "
msgstr "Take Offer "

#: src/pages/Offers.tsx:195
#~ msgid "Taken"
#~ msgstr "Taken"

#: src/pages/Settings.tsx:232
msgid "Target Peers"
msgstr "Target Peers"

#: src/components/OfferCard.tsx:55
msgid "The assets being given to you in the offer."
msgstr "The assets being given to you in the offer."

#: src/components/OfferCard.tsx:34
msgid "The assets you have to pay to fulfill the offer."
msgstr "The assets you have to pay to fulfill the offer."

#: src/pages/ImportWallet.tsx:147
msgid "The initial derivation index to sync to (both hardened and unhardened keys). This is primarily applicable to legacy wallets with either hardened keys or gaps in addresses used."
msgstr "The initial derivation index to sync to (both hardened and unhardened keys). This is primarily applicable to legacy wallets with either hardened keys or gaps in addresses used."

#: src/pages/MakeOffer.tsx:317
msgid "The offer has been created and imported successfully. You can copy the offer file below and send it to the intended recipient or make it public to be accepted by anyone."
msgstr "The offer has been created and imported successfully. You can copy the offer file below and send it to the intended recipient or make it public to be accepted by anyone."

#: src/pages/Addresses.tsx:125
msgid "The wallet generates a new address after each transaction. Old ones stay valid."
msgstr "The wallet generates a new address after each transaction. Old ones stay valid."

#: src/pages/TokenList.tsx:207
msgid "The wallet is still syncing. Balances may not be accurate until it completes."
msgstr "The wallet is still syncing. Balances may not be accurate until it completes."

#: src/pages/Login.tsx:511
msgid "There aren't any wallets to log into yet. To get started, create a new wallet or import an existing one."
msgstr "There aren't any wallets to log into yet. To get started, create a new wallet or import an existing one."

#: src/pages/ViewOffer.tsx:90
#~ msgid "This does not include a fee of {makerFee} which was already added by the maker."
#~ msgstr "This does not include a fee of {makerFee} which was already added by the maker."

#: src/components/ConfirmationDialog.tsx:185
msgid "This is the raw JSON spend bundle for this transaction. If you sign it, the transaction can be submitted to the mempool externally."
msgstr "This is the raw JSON spend bundle for this transaction. If you sign it, the transaction can be submitted to the mempool externally."

#: src/components/NftCard.tsx:381
msgid "This will add an additional URL to the NFT. It is not possible to remove URLs later, so be careful with this and try to use permanent URLs if possible."
msgstr "This will add an additional URL to the NFT. It is not possible to remove URLs later, so be careful with this and try to use permanent URLs if possible."

#: src/components/NftCard.tsx:371
msgid "This will assign the NFT to the selected profile."
msgstr "This will assign the NFT to the selected profile."

#: src/components/MultiSelectActions.tsx:195
msgid "This will bulk assign the NFTs to the selected profile."
msgstr "This will bulk assign the NFTs to the selected profile."

#: src/components/MultiSelectActions.tsx:204
msgid "This will bulk burn {selectedCount} NFTs. This cannot be undone. Are you sure you want to proceed?"
msgstr "This will bulk burn {selectedCount} NFTs. This cannot be undone. Are you sure you want to proceed?"

#: src/components/MultiSelectActions.tsx:183
msgid "This will bulk transfer {selectedCount} NFTs to another wallet. Are you sure you want to proceed?"
msgstr "This will bulk transfer {selectedCount} NFTs to another wallet. Are you sure you want to proceed?"

#: src/components/MultiSelectActions.tsx:193
#~ msgid "This will bulk unassign the NFTs from their profiles."
#~ msgstr "This will bulk unassign the NFTs from their profiles."

#: src/pages/Token.tsx:524
msgid "This will combine all of the selected coins into one."
msgstr "This will combine all of the selected coins into one."

#: src/pages/Offers.tsx:354
msgid "This will delete the offer from the wallet, but if it's shared externally it can still be accepted. The only way to truly cancel a public offer is by spending one or more of its coins."
msgstr "This will delete the offer from the wallet, but if it's shared externally it can still be accepted. The only way to truly cancel a public offer is by spending one or more of its coins."

#: src/components/NftCard.tsx:483
msgid "This will permanently delete the NFT by sending it to the burn address."
msgstr "This will permanently delete the NFT by sending it to the burn address."

#: src/pages/DidList.tsx:315
msgid "This will permanently delete the profile by sending it to the burn address."
msgstr "This will permanently delete the profile by sending it to the burn address."

#: src/components/NftCard.tsx:362
msgid "This will send the NFT to the provided address."
msgstr "This will send the NFT to the provided address."

#: src/pages/DidList.tsx:306
msgid "This will send the profile to the provided address."
msgstr "This will send the profile to the provided address."

#: src/pages/Token.tsx:573
msgid "This will split all of the selected coins."
msgstr "This will split all of the selected coins."

#: src/components/NftCard.tsx:379
#~ msgid "This will unassign the NFT from its profile."
#~ msgstr "This will unassign the NFT from its profile."

#: src/pages/Token.tsx:321
#: src/pages/IssueToken.tsx:90
msgid "Ticker"
msgstr "Ticker"

#: src/pages/IssueToken.tsx:36
msgid "Ticker is required"
msgstr "Ticker is required"

#: src/components/NftOptions.tsx:190
#: src/components/NftOptions.tsx:191
msgid "Toggle hidden NFTs"
msgstr "Toggle hidden NFTs"

#: src/components/NftOptions.tsx:123
#: src/components/NftOptions.tsx:124
msgid "Toggle multi-select"
msgstr "Toggle multi-select"

#: src/components/Header.tsx:78
#: src/components/Header.tsx:82
msgid "Toggle navigation menu"
msgstr "Toggle navigation menu"

#: src/pages/MakeOffer.tsx:446
msgid "Token"
msgstr "Token"

#: src/components/ConfirmationDialog.tsx:374
msgid "Transaction Output"
msgstr "Transaction Output"

#: src/components/ConfirmationDialog.tsx:213
msgid "Transaction Signed"
msgstr "Transaction Signed"

#: src/pages/Transactions.tsx:74
#: src/components/Nav.tsx:68
#: src/components/Nav.tsx:71
msgid "Transactions"
msgstr "Transactions"

#: src/pages/DidList.tsx:198
#: src/components/TransferDialog.tsx:117
#: src/components/NftCard.tsx:239
#: src/components/MultiSelectActions.tsx:110
#: src/components/FeeOnlyDialog.tsx:101
#: src/components/AssignNftDialog.tsx:154
msgid "Transfer"
msgstr "Transfer"

#: src/components/NftCard.tsx:357
msgid "Transfer NFT"
msgstr "Transfer NFT"

#: src/pages/DidList.tsx:301
msgid "Transfer Profile"
msgstr "Transfer Profile"

#: src/pages/PeerList.tsx:217
#~ msgid "Trusted"
#~ msgstr "Trusted"

#: src/pages/PeerList.tsx:389
#~ msgid "Trusted peer"
#~ msgstr "Trusted peer"

#: src/components/NftCard.tsx:284
#: src/components/NftCard.tsx:374
#: src/components/MultiSelectActions.tsx:145
#~ msgid "Unassign Profile"
#~ msgstr "Unassign Profile"

#: src/pages/DidNfts.tsx:79
msgid "Unassigned NFTs"
msgstr "Unassigned NFTs"

#: src/pages/Transactions.tsx:297
#: src/pages/Transaction.tsx:149
#: src/pages/Collection.tsx:93
#: src/components/ConfirmationDialog.tsx:517
#: src/components/ConfirmationDialog.tsx:531
msgid "Unknown"
msgstr "Unknown"

#: src/pages/Settings.tsx:139
#: src/pages/Settings.tsx:143
msgid "Unknown App"
msgstr "Unknown App"

#: src/pages/Send.tsx:48
#~ msgid "unknown asset"
#~ msgstr "unknown asset"

#: src/pages/Token.tsx:196
msgid "Unknown asset"
msgstr "Unknown asset"

#: src/pages/Nft.tsx:82
msgid "Unknown NFT"
msgstr "Unknown NFT"

#: src/pages/NftList.tsx:241
#: src/pages/NftList.tsx:252
#: src/pages/NftList.tsx:305
#: src/components/OfferCard.tsx:177
#: src/components/NftCard.tsx:196
#: src/components/NftCard.tsx:214
#: src/components/ConfirmationDialog.tsx:482
#: src/components/ConfirmationDialog.tsx:496
msgid "Unnamed"
msgstr "Unnamed"

#: src/pages/NftList.tsx:316
msgid "Unnamed Profile"
msgstr "Unnamed Profile"

#: src/components/CoinList.tsx:218
#: src/components/CoinList.tsx:241
#: src/components/CoinList.tsx:281
msgid "Unspent"
msgstr "Unspent"

#: src/pages/DidList.tsx:179
msgid "Untitled Profile"
msgstr "Untitled Profile"

#: src/pages/MakeOffer.tsx:346
msgid "Upload to Dexie"
msgstr "Upload to Dexie"

#: src/pages/MakeOffer.tsx:372
msgid "Upload to MintGarden"
msgstr "Upload to MintGarden"

#: src/components/NftCard.tsx:399
msgid "URL"
msgstr "URL"

#: src/components/NftCard.tsx:140
msgid "URL is required"
msgstr "URL is required"

#: src/pages/CreateWallet.tsx:143
msgid "Use 24 words"
msgstr "Use 24 words"

#: src/pages/Settings.tsx:50
msgid "Version {version}"
msgstr "Version {version}"

#: src/pages/TokenList.tsx:219
#: src/pages/DidList.tsx:72
msgid "View hidden"
msgstr "View hidden"

#: src/pages/Offers.tsx:160
#: src/pages/Offers.tsx:193
msgid "View Offer"
msgstr "View Offer"

#: src/pages/Settings.tsx:326
#: src/pages/Login.tsx:507
#: src/components/Nav.tsx:28
#: src/components/Nav.tsx:31
#: src/components/Layout.tsx:193
msgid "Wallet"
msgstr "Wallet"

#: src/pages/Login.tsx:455
msgid "Wallet Details"
msgstr "Wallet Details"

#: src/components/Layout.tsx:175
#: src/components/Layout.tsx:190
#: src/components/Header.tsx:102
msgid "Wallet icon"
msgstr "Wallet icon"

#: src/pages/ImportWallet.tsx:106
msgid "Wallet Key"
msgstr "Wallet Key"

#: src/pages/Settings.tsx:333
#: src/pages/Login.tsx:414
#: src/pages/ImportWallet.tsx:90
#: src/pages/CreateWallet.tsx:125
msgid "Wallet Name"
msgstr "Wallet Name"

#: src/pages/Settings.tsx:124
msgid "WalletConnect"
msgstr "WalletConnect"

#: src/pages/Login.tsx:74
msgid "Wallets"
msgstr "Wallets"

#: src/components/ConfirmationDialog.tsx:182
msgid "Warning"
msgstr "Warning"

#: src/pages/CreateWallet.tsx:146
msgid "While 12 word mnemonics are sufficiently hard to crack, you can choose to use 24 instead to increase security."
msgstr "While 12 word mnemonics are sufficiently hard to crack, you can choose to use 24 instead to increase security."

#: src/components/ConfirmationDialog.tsx:438
#: src/components/ConfirmationDialog.tsx:466
#: src/components/ConfirmationDialog.tsx:500
#: src/components/ConfirmationDialog.tsx:535
msgid "You"
msgstr "You"

#: src/pages/Offers.tsx:153
msgid "You can also paste an offer using"
msgstr "You can also paste an offer using"

#: src/pages/NftList.tsx:129
#~ msgid "You do not currently have any NFTs. Would you like to mint one?"
#~ msgstr "You do not currently have any NFTs. Would you like to mint one?"

#: src/pages/Transactions.tsx:85
msgid "You have not made any transactions yet."
msgstr "You have not made any transactions yet."<|MERGE_RESOLUTION|>--- conflicted
+++ resolved
@@ -909,14 +909,9 @@
 msgid "NFT preview"
 msgstr "NFT preview"
 
-<<<<<<< HEAD
-#: src/pages/NftList.tsx:114
-#: src/components/Nav.tsx:22
-=======
 #: src/pages/NftList.tsx:101
 #: src/components/Nav.tsx:36
 #: src/components/Nav.tsx:39
->>>>>>> 2496a8b3
 msgid "NFTs"
 msgstr "NFTs"
 
@@ -928,13 +923,6 @@
 msgid "No collection"
 msgstr "No collection"
 
-<<<<<<< HEAD
-#: src/components/NftOptions.tsx:233
-msgid "No Grouping"
-msgstr "No Grouping"
-
-=======
->>>>>>> 2496a8b3
 #: src/pages/Offers.tsx:144
 msgid "No offers yet"
 msgstr "No offers yet"
@@ -976,12 +964,8 @@
 msgstr "Offered..."
 
 #: src/pages/Offers.tsx:133
-<<<<<<< HEAD
-#: src/components/Nav.tsx:30
-=======
 #: src/components/Nav.tsx:52
 #: src/components/Nav.tsx:55
->>>>>>> 2496a8b3
 msgid "Offers"
 msgstr "Offers"
 
