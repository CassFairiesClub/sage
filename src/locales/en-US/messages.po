--- conflicted
+++ resolved
@@ -62,11 +62,7 @@
 #~ msgid "{transactionSpentCount} coins spent,"
 #~ msgstr "{transactionSpentCount} coins spent,"
 
-<<<<<<< HEAD
-#: src/pages/Transactions.tsx:196
-=======
-#: src/pages/Transactions.tsx:200
->>>>>>> 54fe2368
+#: src/pages/Transactions.tsx:197
 msgid "{transactionSpentCount} inputs, {transactionCreatedCount} outputs"
 msgstr "{transactionSpentCount} inputs, {transactionCreatedCount} outputs"
 
@@ -194,11 +190,7 @@
 msgid "Back"
 msgstr "Back"
 
-<<<<<<< HEAD
-#: src/pages/Transactions.tsx:193
-=======
-#: src/pages/Transactions.tsx:197
->>>>>>> 54fe2368
+#: src/pages/Transactions.tsx:194
 msgid "Block #{transactionHeight}"
 msgstr "Block #{transactionHeight}"
 
@@ -913,13 +905,9 @@
 msgid "New Offer"
 msgstr "New Offer"
 
-<<<<<<< HEAD
 #: src/components/Pagination.tsx:70
-#: src/components/NftOptions.tsx:82
-=======
 #: src/components/NftOptions.tsx:109
 #: src/components/NftOptions.tsx:110
->>>>>>> 54fe2368
 #: src/components/CoinList.tsx:371
 #: src/components/AddressList.tsx:190
 msgid "Next page"
@@ -961,11 +949,7 @@
 msgid "No results."
 msgstr "No results."
 
-<<<<<<< HEAD
-#: src/pages/Transactions.tsx:257
-=======
-#: src/pages/Transactions.tsx:261
->>>>>>> 54fe2368
+#: src/pages/Transactions.tsx:258
 #: src/pages/Nft.tsx:226
 #: src/pages/Nft.tsx:235
 #: src/components/AssignNftDialog.tsx:104
@@ -987,11 +971,7 @@
 msgid "Not enough funds to cover the fee"
 msgstr "Not enough funds to cover the fee"
 
-<<<<<<< HEAD
-#: src/pages/Transactions.tsx:84
-=======
-#: src/pages/Transactions.tsx:83
->>>>>>> 54fe2368
+#: src/pages/Transactions.tsx:85
 msgid "Note"
 msgstr "Note"
 
@@ -1093,13 +1073,9 @@
 #~ msgid "Prevents the peer from being banned."
 #~ msgstr "Prevents the peer from being banned."
 
-<<<<<<< HEAD
 #: src/components/Pagination.tsx:40
-#: src/components/NftOptions.tsx:66
-=======
 #: src/components/NftOptions.tsx:92
 #: src/components/NftOptions.tsx:93
->>>>>>> 54fe2368
 #: src/components/CoinList.tsx:362
 #: src/components/AddressList.tsx:181
 msgid "Previous page"
@@ -1158,11 +1134,7 @@
 msgid "Receive Address"
 msgstr "Receive Address"
 
-<<<<<<< HEAD
-#: src/pages/Transactions.tsx:203
-=======
-#: src/pages/Transactions.tsx:207
->>>>>>> 54fe2368
+#: src/pages/Transactions.tsx:204
 msgid "Received"
 msgstr "Received"
 
@@ -1306,11 +1278,7 @@
 msgid "Sending"
 msgstr "Sending"
 
-<<<<<<< HEAD
-#: src/pages/Transactions.tsx:202
-=======
-#: src/pages/Transactions.tsx:206
->>>>>>> 54fe2368
+#: src/pages/Transactions.tsx:203
 msgid "Sent"
 msgstr "Sent"
 
@@ -1556,11 +1524,7 @@
 msgid "Transaction Signed"
 msgstr "Transaction Signed"
 
-<<<<<<< HEAD
-#: src/pages/Transactions.tsx:76
-=======
-#: src/pages/Transactions.tsx:75
->>>>>>> 54fe2368
+#: src/pages/Transactions.tsx:77
 #: src/components/Nav.tsx:74
 msgid "Transactions"
 msgstr "Transactions"
@@ -1596,15 +1560,11 @@
 #~ msgid "Unassign Profile"
 #~ msgstr "Unassign Profile"
 
-<<<<<<< HEAD
-#: src/pages/Transactions.tsx:294
-=======
 #: src/pages/DidNfts.tsx:80
 msgid "Unassigned NFTs"
 msgstr "Unassigned NFTs"
 
-#: src/pages/Transactions.tsx:297
->>>>>>> 54fe2368
+#: src/pages/Transactions.tsx:308
 #: src/pages/Transaction.tsx:149
 #: src/pages/Collection.tsx:92
 #: src/components/OfferSummaryCard.tsx:81
@@ -1771,10 +1731,6 @@
 #~ msgid "You do not currently have any NFTs. Would you like to mint one?"
 #~ msgstr "You do not currently have any NFTs. Would you like to mint one?"
 
-<<<<<<< HEAD
-#: src/pages/Transactions.tsx:87
-=======
-#: src/pages/Transactions.tsx:86
->>>>>>> 54fe2368
+#: src/pages/Transactions.tsx:88
 msgid "You have not made any transactions yet."
 msgstr "You have not made any transactions yet."