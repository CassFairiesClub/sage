--- conflicted
+++ resolved
@@ -153,11 +153,7 @@
 msgid "Asset"
 msgstr "Asset"
 
-<<<<<<< HEAD
-#: src/pages/TokenList.tsx:135
-=======
-#: src/pages/TokenList.tsx:124
->>>>>>> 98b43eba
+#: src/pages/TokenList.tsx:112
 msgid "Assets"
 msgstr "Assets"
 
@@ -684,11 +680,7 @@
 msgid "IP Address"
 msgstr "IP Address"
 
-<<<<<<< HEAD
-#: src/pages/TokenList.tsx:142
-=======
-#: src/pages/TokenList.tsx:150
->>>>>>> 98b43eba
+#: src/pages/TokenList.tsx:123
 #: src/pages/IssueToken.tsx:62
 #: src/pages/IssueToken.tsx:148
 msgid "Issue Token"
@@ -1199,20 +1191,12 @@
 msgid "Sign Transaction"
 msgstr "Sign Transaction"
 
-<<<<<<< HEAD
-#: src/pages/TokenList.tsx:295
-=======
-#: src/pages/TokenList.tsx:278
->>>>>>> 98b43eba
+#: src/pages/TokenList.tsx:249
 #: src/components/NftOptions.tsx:146
 msgid "Sort Alphabetically"
 msgstr "Sort Alphabetically"
 
-<<<<<<< HEAD
-#: src/pages/TokenList.tsx:308
-=======
-#: src/pages/TokenList.tsx:291
->>>>>>> 98b43eba
+#: src/pages/TokenList.tsx:262
 msgid "Sort by Balance"
 msgstr "Sort by Balance"
 
@@ -1260,11 +1244,7 @@
 msgid "Syncing {syncedCoins} / {totalCoins}"
 msgstr "Syncing {syncedCoins} / {totalCoins}"
 
-<<<<<<< HEAD
-#: src/pages/TokenList.tsx:176
-=======
-#: src/pages/TokenList.tsx:157
->>>>>>> 98b43eba
+#: src/pages/TokenList.tsx:130
 msgid "Syncing in progress..."
 msgstr "Syncing in progress..."
 
@@ -1304,11 +1284,7 @@
 msgid "The wallet generates a new address after each transaction. Old ones stay valid."
 msgstr "The wallet generates a new address after each transaction. Old ones stay valid."
 
-<<<<<<< HEAD
-#: src/pages/TokenList.tsx:179
-=======
-#: src/pages/TokenList.tsx:160
->>>>>>> 98b43eba
+#: src/pages/TokenList.tsx:133
 msgid "The wallet is still syncing. Balances may not be accurate until it completes."
 msgstr "The wallet is still syncing. Balances may not be accurate until it completes."
 
@@ -1519,11 +1495,7 @@
 msgid "Version {version}"
 msgstr "Version {version}"
 
-<<<<<<< HEAD
-#: src/pages/TokenList.tsx:190
-=======
-#: src/pages/TokenList.tsx:172
->>>>>>> 98b43eba
+#: src/pages/TokenList.tsx:144
 #: src/pages/DidList.tsx:72
 msgid "View hidden"
 msgstr "View hidden"
