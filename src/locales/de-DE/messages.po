msgid ""
msgstr ""
"POT-Creation-Date: 2024-12-25 09:50-0300\n"
"MIME-Version: 1.0\n"
"Content-Type: text/plain; charset=utf-8\n"
"Content-Transfer-Encoding: 8bit\n"
"X-Generator: @lingui/cli\n"
"Language: de-DE\n"
"Project-Id-Version: \n"
"Report-Msgid-Bugs-To: \n"
"PO-Revision-Date: \n"
"Last-Translator: \n"
"Language-Team: \n"
"Plural-Forms: \n"

#: src/pages/DidList.tsx:89
msgid "{didsCount, plural, one {You do not currently have any DID profile. Would you like to create one?} other {You do not currently have any DID profiles. Would you like to create one?}}"
msgstr "{didsCount, plural, one {Sie haben derzeit noch kein DID-Profil. Möchten Sie eines erstellen?} other {Sie haben derzeit noch keine DID Profile. Möchten Sie eines erstellen?}}"

#: src/components/Layout.tsx:83
#: src/components/Header.tsx:126
msgid "{peerCount, plural, one {# peer} other {# peers}}"
msgstr ""

#: src/pages/PeerList.tsx:479
msgid "{peersToDeleteCount, plural, one {Ban peer temporarily} other {Ban peers temporarily}}"
msgstr "{peersToDeleteCount, plural, one {Peer vorübergehend verbieten} other {Peers vorübergehend verbieten}}"

#: src/pages/PeerList.tsx:526
msgid "{peersToDeleteCount, plural, one {Remove Peer} other {Remove Peers}}"
msgstr "{peersToDeleteCount, plural, one {Peer entfernen} other {Peers entfernen}}"

#: src/pages/PeerList.tsx:470
msgid "{peersToDeleteCount, plural, one {This will remove the peer from your connection. If you are currently syncing against this peer, a new one will be used to replace it.} other {This will remove # peers from your connection. If you are currently syncing against these peers, new ones will be used to replace them.}}"
msgstr "{peersToDeleteCount, plural, one {Dadurch wird der Peer aus Ihrer Verbindung entfernt. Wenn Sie gerade mit diesem Peer synchronisieren, wird er durch einen neuen ersetzt.} other {Dadurch werden # Peers aus Ihrer Verbindung entfernt. Wenn Sie gerade mit diesen Peers synchronisieren, werden sie durch einen neuen ersetzt.}}"

#: src/pages/PeerList.tsx:490
msgid "{peersToDeleteCount, plural, one {Will temporarily prevent the peer from being connected to.} other {Will temporarily prevent the peers from being connected to.}}"
msgstr "{peersToDeleteCount, plural, one {Verhindert vorübergehend die Verbindung zum Peer.} other {Verhindert vorübergehend die Verbindung zu den ausgewählten Peers.}}"

#: src/components/MultiSelectActions.tsx:90
msgid "{selectedCount} selected"
msgstr "{selectedCount} ausgewählt"

#: src/pages/Transactions.tsx:190
#~ msgid "{transactionCreatedCount} created"
#~ msgstr "{transactionCreatedCount} erstellt"

#: src/pages/Transactions.tsx:189
#~ msgid "{transactionSpentCount} coins spent,"
#~ msgstr "{transactionSpentCount} ausgegebene Coins,"

#: src/pages/Transactions.tsx:199
msgid "{transactionSpentCount} inputs, {transactionCreatedCount} outputs"
msgstr ""

#: src/pages/PeerList.tsx:205
#: src/components/MultiSelectActions.tsx:95
#: src/components/AddressList.tsx:68
msgid "Actions"
msgstr "Aktionen"

#: src/pages/PeerList.tsx:333
msgid "Add new peer"
msgstr "Neuen Peer hinzufügen"

#: src/components/NftCard.tsx:378
msgid "Add NFT URL"
msgstr "NFT-URL hinzufügen"

#: src/pages/PeerList.tsx:327
msgid "Add Peer"
msgstr "Peer hinzufügen"

#: src/pages/MakeOffer.tsx:139
msgid "Add the assets you are offering."
msgstr "Fügen Sie die von Ihnen angebotenen Assets hinzu."

#: src/pages/MakeOffer.tsx:162
msgid "Add the assets you are requesting."
msgstr "Fügen Sie die angeforderten Assets hinzu."

#: src/components/NftCard.tsx:317
#: src/components/MultiSelectActions.tsx:169
msgid "Add to Offer"
msgstr ""

#: src/components/NftCard.tsx:272
#: src/components/NftCard.tsx:469
msgid "Add URL"
msgstr "URL hinzufügen"

#: src/pages/Send.tsx:216
#: src/pages/Nft.tsx:241
#: src/components/TransferDialog.tsx:81
#: src/components/AddressList.tsx:57
msgid "Address"
msgstr "Addresse"

#: src/pages/Settings.tsx:393
msgid "Address Batch Size"
msgstr "Adresse Batchgröße"

#: src/components/TransferDialog.tsx:47
msgid "Address is required"
msgstr "Adresse ist erforderlich"

#: src/components/Nav.tsx:34
msgid "Addresses"
msgstr "Adressen"

#: src/components/ConfirmationDialog.tsx:130
msgid "Advanced"
msgstr "Erweitert"

#: src/pages/ImportWallet.tsx:125
msgid "Advanced options"
msgstr ""

#: src/pages/Addresses.tsx:138
msgid "All Addresses"
msgstr "Alle Adressen"

#: src/pages/Send.tsx:250
#: src/pages/MakeOffer.tsx:545
#: src/pages/IssueToken.tsx:108
#: src/components/CoinList.tsx:109
msgid "Amount"
msgstr "Betrag"

#: src/components/OfferCard.tsx:113
#: src/components/OfferCard.tsx:158
msgid "Amount includes"
msgstr "Der Betrag enthält"

#: src/pages/Login.tsx:380
msgid "Are you sure you want to delete this wallet? This cannot be undone, and all funds will be lost unless you have saved your mnemonic phrase."
msgstr "Sind Sie sicher, dass Sie den Wallet löschen wollen? Dieser Vorgang kann nicht rückgängig gemacht werden, und Ihr gesamtes Guthaben geht verloren, solange Sie die Mnemonics nicht gespeichert haben."

#: src/pages/PeerList.tsx:464
msgid "Are you sure you want to remove {peersToDeleteCount} peers?"
msgstr "Sind Sie sicher, dass Sie {peersToDeleteCount} Peers entfernen wollen?"

#: src/pages/PeerList.tsx:462
msgid "Are you sure you want to remove the peer?"
msgstr "Sind Sie sicher, dass Sie den Peer entfernen wollen?"

#: src/pages/Login.tsx:322
msgid "Are you sure you want to resync this wallet's data? This will re-download data from the network which can take a while depending on the size of the wallet."
msgstr "Sind Sie sicher, dass Sie die Daten vom Wallet erneut synchronisieren möchten? Dadurch werden die Daten erneut aus dem Netzwerk heruntergeladen, was je nach Größe der Wallet eine Weile dauern kann."

#: src/pages/Token.tsx:376
msgid "Asset"
msgstr "Asset"

#: src/pages/TokenList.tsx:141
msgid "Assets"
msgstr "Assets"

#: src/components/NftCard.tsx:254
#: src/components/NftCard.tsx:366
#: src/components/MultiSelectActions.tsx:190
msgid "Assign Profile"
msgstr "Profil zuweisen"

#: src/components/Layout.tsx:89
#: src/components/Header.tsx:128
msgid "at peak {peerMaxHeight}"
msgstr "bei Höchststand {peerMaxHeight}"

#: src/pages/Nft.tsx:126
msgid "Attributes"
msgstr "Attribute"

#: src/components/Header.tsx:66
#: src/components/Header.tsx:70
#: src/components/Header.tsx:164
msgid "Back"
msgstr "Zurück"

#: src/pages/Transactions.tsx:196
msgid "Block #{transactionHeight}"
msgstr "Block #{transactionHeight}"

#: src/components/MultiSelectActions.tsx:179
#~ msgid "Bulk Assign Profile"
#~ msgstr "Profil massenhaft zuweisen"

#: src/components/MultiSelectActions.tsx:199
msgid "Bulk Burn NFTs"
msgstr "Massenverbrennung von NFTs"

#: src/components/MultiSelectActions.tsx:178
msgid "Bulk Transfer NFTs"
msgstr "Massentransfer NFTs"

#: src/components/MultiSelectActions.tsx:188
#~ msgid "Bulk Unassign Profile"
#~ msgstr "Massenaufhebung der Profilzuordnung"

#: src/pages/DidList.tsx:211
#: src/components/NftCard.tsx:286
#: src/components/MultiSelectActions.tsx:136
msgid "Burn"
msgstr "Verbrennung"

#: src/components/NftCard.tsx:478
msgid "Burn NFT"
msgstr "NFT verbrennen"

#: src/pages/DidList.tsx:310
msgid "Burn Profile"
msgstr "Profil verbrennen"

#: src/pages/CreateWallet.tsx:174
msgid "By disabling this you are creating a cold wallet, with no ability to sign transactions. The mnemonic will need to be saved elsewhere."
msgstr "Wenn Sie diese Funktion deaktivieren, erstellen Sie ein Cold Wallet, in dem keine Transaktionen signiert werden können. Die Mnemonik muss an einder andereren Stelle gespeichert werden."

#: src/pages/Token.tsx:464
#: src/pages/Token.tsx:677
#: src/pages/Token.tsx:745
#: src/pages/PeerList.tsx:305
#: src/pages/PeerList.tsx:359
#: src/pages/PeerList.tsx:508
#: src/pages/Offers.tsx:300
#: src/pages/Offers.tsx:338
#: src/pages/Login.tsx:361
#: src/pages/Login.tsx:389
#: src/pages/Login.tsx:439
#: src/pages/DidList.tsx:291
#: src/pages/CreateWallet.tsx:252
#: src/pages/Addresses.tsx:209
#: src/components/TransferDialog.tsx:114
#: src/components/NftCard.tsx:466
#: src/components/FeeOnlyDialog.tsx:98
#: src/components/ConfirmationDialog.tsx:242
#: src/components/AssignNftDialog.tsx:151
msgid "Cancel"
msgstr "Abbrechen"

#: src/pages/MakeOffer.tsx:300
msgid "Cancel Offer"
msgstr "Offer Abbrechen"

#: src/pages/Offers.tsx:197
#~ msgid "Cancelled"
#~ msgstr "Abgebrochen"

#: src/components/OfferCard.tsx:127
#~ msgid "CAT"
#~ msgstr "CAT"

#: src/components/OfferCard.tsx:143
msgid "CAT icon"
msgstr "CAT Symbol"

#: src/components/ConfirmationDialog.tsx:159
msgid "Change"
msgstr "Ändern"

#: src/pages/TokenList.tsx:167
#: src/pages/TokenList.tsx:168
msgid "Clear search"
msgstr ""

#: src/components/CoinList.tsx:84
msgid "Coin"
msgstr "Coin"

#: src/pages/Nft.tsx:248
msgid "Coin Id"
msgstr "Coin Id"

#: src/pages/Transaction.tsx:97
msgid "Coin with id {coinId}"
msgstr ""

#: src/pages/Token.tsx:604
msgid "Coins"
msgstr "Coins"

#: src/pages/Login.tsx:304
msgid "Cold Wallet"
msgstr "Cold Wallet"

#: src/pages/Nft.tsx:115
msgid "Collection Name"
msgstr "Name der Kollektion"

#: src/pages/Token.tsx:631
#: src/pages/Token.tsx:680
msgid "Combine"
msgstr "Zusammenfügen"

#: src/pages/Token.tsx:643
msgid "Combine {ticker}"
msgstr "{ticker} zusammenfügen"

#: src/pages/CreateWallet.tsx:260
msgid "Confirm"
msgstr "Bestätigen"

#: src/components/ConfirmationDialog.tsx:120
msgid "Confirm transaction?"
msgstr "Transaktion bestätigen?"

#: src/components/CoinList.tsx:162
msgid "Confirmed"
msgstr "Bestätigen"

#: src/pages/Settings.tsx:182
#: src/pages/PeerList.tsx:373
msgid "Connect"
msgstr "Verbinden"

#: src/pages/PeerList.tsx:293
msgid "Connected to {totalPeersCount} peers"
msgstr "Verbunden mit {totalPeersCount} Peers"

#: src/components/Layout.tsx:90
#: src/components/Header.tsx:129
msgid "connecting..."
msgstr "verbinden..."

#: src/pages/Settings.tsx:180
msgid "Connecting..."
msgstr ""

#: src/pages/Token.tsx:106
msgid "Copied!"
msgstr ""

#: src/pages/Token.tsx:106
#: src/pages/Offers.tsx:274
msgid "Copy"
msgstr "Kopieren"

#: src/pages/Offers.tsx:312
#: src/components/NftCard.tsx:347
msgid "Copy ID"
msgstr "ID Kopieren"

#: src/pages/Login.tsx:81
msgid "Create"
msgstr "Erstellen"

#: src/pages/Offers.tsx:152
msgid "Create a new offer to get started with peer-to-peer trading."
msgstr "Erstellen Sie ein neues Offer, um mit dem Peer-to-Peer-Handel zu beginnen."

#: src/pages/DidList.tsx:86
msgid "Create a profile?"
msgstr "Ein Profil erstellen?"

#: src/pages/Offers.tsx:169
#: src/pages/MakeOffer.tsx:306
msgid "Create Offer"
msgstr "Offer Erstellen"

#: src/pages/DidList.tsx:66
#: src/pages/CreateProfile.tsx:58
#: src/pages/CreateProfile.tsx:105
msgid "Create Profile"
msgstr "Profile Erstellen"

#: src/pages/Login.tsx:522
#: src/pages/CreateWallet.tsx:58
msgid "Create Wallet"
msgstr "Wallet Erstellen"

#: src/pages/MakeOffer.tsx:306
msgid "Creating Offer"
msgstr "Offer wird erstellt"

#: src/pages/IssueToken.tsx:93
msgid "Currency Symbol"
msgstr "Währungssymbol"

#: src/pages/Settings.tsx:84
msgid "Dark Mode"
msgstr "Dunkler Modus"

#: src/components/NftCard.tsx:428
msgid "Data"
msgstr "Daten"

#: src/pages/Nft.tsx:195
msgid "Data Hash"
msgstr "Daten Hash"

#: src/pages/Nft.tsx:144
msgid "Data URIs"
msgstr "Daten URIs"

#: src/pages/MintNft.tsx:149
msgid "Data URLs"
msgstr "Daten URLs"

#: src/pages/MakeOffer.tsx:238
msgid "Days"
msgstr "Tage"

#: src/pages/Offers.tsx:287
#: src/pages/Offers.tsx:349
#: src/pages/Login.tsx:283
#: src/pages/Login.tsx:392
msgid "Delete"
msgstr "Löschen"

#: src/pages/PeerList.tsx:320
msgid "Delete {selectedPeersCount}"
msgstr "{selectedPeersCount} Löschen"

#: src/pages/Login.tsx:349
msgid "Delete hardened addresses"
msgstr ""

#: src/pages/Offers.tsx:326
msgid "Delete offer record?"
msgstr ""

#: src/pages/Login.tsx:329
msgid "Delete saved offer files"
msgstr "Gespeicherte Offer-Dateien löschen"

#: src/pages/Login.tsx:339
msgid "Delete unhardened addresses"
msgstr ""

#: src/pages/Addresses.tsx:196
msgid "Derivation index"
msgstr ""

#: src/pages/Addresses.tsx:190
msgid "Derivation Index"
msgstr ""

#: src/pages/Addresses.tsx:154
msgid "Derivation index: {derivationIndex}"
msgstr ""

#: src/pages/Nft.tsx:106
msgid "Description"
msgstr "Beschreibung"

#: src/pages/Login.tsx:247
msgid "Details"
msgstr "Details"

#: src/pages/MakeOffer.tsx:346
msgid "Dexie Link"
msgstr "Dexie Link"

#: src/pages/CreateWallet.tsx:240
msgid "Did you save your mnemonic?"
msgstr "Haben Sie Ihre Mnemonic gespeichert?"

#: src/pages/Settings.tsx:157
msgid "Disconnect"
msgstr "Verbindung trennen"

#: src/pages/Settings.tsx:241
msgid "Discover peers automatically"
msgstr "Peers automatisch entdecken"

#: src/pages/IssueToken.tsx:77
#: src/pages/CreateProfile.tsx:72
msgid "Display name"
msgstr "Display Name"

#: src/pages/Login.tsx:492
msgid "Done"
msgstr "Fertig"

#: src/pages/Token.tsx:368
msgid "Edit"
msgstr "Bearbeiten"

#: src/components/NftCard.tsx:256
#: src/components/MultiSelectActions.tsx:123
msgid "Edit Profile"
msgstr ""

#: src/pages/Token.tsx:410
msgid "Edit Token Details"
msgstr "Token Details Bearbeiten"

#: src/pages/Send.tsx:232
#: src/pages/MintNft.tsx:217
#: src/components/TransferDialog.tsx:84
msgid "Enter address"
msgstr "Addresse eingeben"

#: src/pages/MakeOffer.tsx:457
msgid "Enter amount"
msgstr "Summer eingeben"

#: src/pages/MintNft.tsx:154
#: src/pages/MintNft.tsx:175
#: src/pages/MintNft.tsx:196
msgid "Enter comma separated URLs"
msgstr "Kommagetrennte URLs eingeben"

#: src/pages/Addresses.tsx:195
msgid "Enter derivation index"
msgstr ""

#: src/components/TransferDialog.tsx:101
msgid "Enter fee amount"
msgstr "Gebührenbetrag eingeben"

#: src/pages/Send.tsx:224
msgid "Enter multiple distinct addresses"
msgstr ""

#: src/components/FeeOnlyDialog.tsx:84
msgid "Enter network fee"
msgstr "Netzwerkgebühr eingeben"

#: src/pages/Offers.tsx:186
msgid "Enter Offer String"
msgstr "Offer Text Eingeben"

#: src/pages/MintNft.tsx:240
msgid "Enter percent"
msgstr "Prozent eingeben"

#: src/pages/PeerList.tsx:336
msgid "Enter the IP address of the peer you want to connect to."
msgstr "IP-Adresse des Peers eingeben, mit dem Sie sich verbinden möchten."

#: src/pages/Token.tsx:413
msgid "Enter the new display details for this token"
msgstr "Display-Details für neues Token eingeben"

#: src/pages/DidList.tsx:261
msgid "Enter the new display name for this profile."
msgstr "Geben Sie den neuen Anzeigenamen für dieses Profil ein."

#: src/pages/Login.tsx:408
msgid "Enter the new display name for this wallet."
msgstr "Geben Sie den neuen Anzeigenamen für den Wallet ein"

#: src/components/NftCard.tsx:402
msgid "Enter URL"
msgstr "URL Eingeben"

#: src/pages/ImportWallet.tsx:112
msgid "Enter your mnemonic, private key, or public key above. If it's a public key, it will be imported as a read-only cold wallet."
msgstr ""

#: src/pages/ImportWallet.tsx:94
#~ msgid "Enter your mnemonic, private key, or public key below. If it's a public key, it will be imported as a read-only cold wallet."
#~ msgstr "Geben Sie unten Ihre Mnemonic, Ihren Private Key oder Ihren Public Key ein. Wenn es sich um einen Public Key handelt, wird er als schreibgeschütztes Cold Wallet importiert."

#: src/pages/Offers.tsx:199
#~ msgid "Expired"
#~ msgstr "Abgelaufen"

#: src/pages/MakeOffer.tsx:202
msgid "Expiring offer"
msgstr "Auslaufendes Offer"

#: src/pages/Nft.tsx:262
msgid "External Links"
msgstr "Externe Links"

#: src/pages/Send.tsx:276
#: src/pages/IssueToken.tsx:129
#: src/components/ConfirmationDialog.tsx:154
#: src/components/ConfirmationDialog.tsx:380
msgid "Fee"
msgstr "Gebühr"

#: src/components/ConfirmationDialog.tsx:144
msgid "Fee exceeds recommended maximum of 0.001 {ticker}"
msgstr "Gebühr übersteigt das empfohlene Maximum von 0.001 {ticker}"

#: src/pages/ViewOffer.tsx:35
msgid "Fetching offer details..."
msgstr ""

#: src/pages/Addresses.tsx:122
msgid "Fresh Address"
msgstr "Neue Addresse"

#: src/pages/Addresses.tsx:221
msgid "Generate"
msgstr ""

#: src/pages/Settings.tsx:388
msgid "Generate addresses automatically"
msgstr "Addressen automatisch generieren"

#: src/pages/Addresses.tsx:219
msgid "Generating"
msgstr ""

#: src/pages/Settings.tsx:72
msgid "Global"
msgstr "Global"

#: src/components/Header.tsx:101
msgid "Go to wallet"
msgstr "Zum Wallet gehen"

#: src/components/NftOptions.tsx:179
msgid "Group Collections"
msgstr "Kollektionen gruppieren"

#: src/pages/Addresses.tsx:144
msgid "Hardened addresses"
msgstr ""

#: src/pages/PeerList.tsx:199
msgid "Height"
msgstr ""

#: src/pages/PeerList.tsx:132
msgid "Height:"
msgstr "Höhe:"

#: src/pages/Token.tsx:376
#: src/pages/NftList.tsx:245
#: src/pages/DidList.tsx:240
#: src/components/NftCard.tsx:334
msgid "Hide"
msgstr "Verstecken"

#: src/pages/TokenList.tsx:186
#: src/pages/TokenList.tsx:189
msgid "Hide zero balances"
msgstr ""

#: src/components/ConfirmationDialog.tsx:141
msgid "High Transaction Fee"
msgstr "Hohe Transaktionsgebühr"

#: src/pages/Login.tsx:297
msgid "Hot Wallet"
msgstr "Hot Wallet"

#: src/pages/MakeOffer.tsx:260
msgid "Hours"
msgstr "Stunden"

#: src/pages/Login.tsx:78
#: src/pages/ImportWallet.tsx:164
msgid "Import"
msgstr "Importieren"

#: src/pages/Login.tsx:519
#: src/pages/ImportWallet.tsx:77
msgid "Import Wallet"
msgstr "Wallet Importieren"

#: src/pages/ImportWallet.tsx:164
msgid "Importing"
msgstr ""

#: src/pages/Addresses.tsx:160
msgid "Increase"
msgstr ""

#: src/pages/Addresses.tsx:172
msgid "Increase Derivation Index"
msgstr ""

#: src/pages/Addresses.tsx:175
msgid "Increase the derivation index to generate new addresses. Setting this too high can cause issues, and it can't be reversed without resyncing the wallet."
msgstr ""

#: src/components/AddressList.tsx:47
msgid "Index"
msgstr "Index"

#: src/pages/ImportWallet.tsx:141
msgid "Initial Addresses"
msgstr ""

#: src/pages/ViewOffer.tsx:25
msgid "Initializing..."
msgstr ""

#: src/pages/Send.tsx:125
msgid "Invalid address"
msgstr "Ungültige Adresse"

#: src/pages/Send.tsx:125
msgid "Invalid addresses"
msgstr ""

#: src/pages/PeerList.tsx:191
#: src/pages/PeerList.tsx:345
msgid "IP Address"
msgstr "IP Addresse"

#: src/pages/TokenList.tsx:148
#: src/pages/IssueToken.tsx:62
#: src/pages/IssueToken.tsx:148
msgid "Issue Token"
msgstr "Token ausgeben"

#: src/components/ConfirmationDialog.tsx:133
msgid "JSON"
msgstr "JSON"

#: src/components/NftCard.tsx:415
msgid "Kind"
msgstr "Sorte"

#: src/components/NftCard.tsx:141
msgid "Kind is required"
msgstr "Sorte ist erforderlich"

#: src/pages/Settings.tsx:90
msgid "Language"
msgstr "Sprache"

#: src/pages/Nft.tsx:98
msgid "Launcher Id"
msgstr "Launcher Id"

#: src/components/NftCard.tsx:434
msgid "License"
msgstr "Lizenz"

#: src/pages/Nft.tsx:213
msgid "License Hash"
msgstr "Lizenz Hash"

#: src/pages/Nft.tsx:178
msgid "License URIs"
msgstr "Lizenz URIs"

#: src/pages/MintNft.tsx:191
msgid "License URLs"
msgstr "Lizenz URLs"

#: src/pages/Login.tsx:235
msgid "Login"
msgstr "Anmelden"

#: src/components/Layout.tsx:110
#: src/components/Header.tsx:149
msgid "Logout"
msgstr "Abmelden"

#: src/pages/CreateWallet.tsx:243
msgid "Make sure you have saved your mnemonic. You will not be able to access it later, since it will not be saved in the wallet. You will also not be able to make transactions with this wallet."
msgstr " Stellen Sie sicher, dass Sie Ihre Mnemonic gespeichert haben. Sie können später nicht darauf zugreifen, da sie nicht im Wallet gespeichert wird. Sie können auch keine Transaktionen mit diesem Wallet durchführen."

#: src/pages/Offers.tsx:146
msgid "Manage offers"
msgstr "Offers verwalten"

#: src/components/NftCard.tsx:431
msgid "Metadata"
msgstr "Metadaten"

#: src/pages/Nft.tsx:204
msgid "Metadata Hash"
msgstr "Metadaten Hash"

#: src/pages/Nft.tsx:161
msgid "Metadata URIs"
msgstr "Metadaten URIs"

#: src/pages/MintNft.tsx:170
msgid "Metadata URLs"
msgstr "Metadaten URLs"

#: src/pages/MintNft.tsx:289
msgid "Mint"
msgstr "Mint"

#: src/pages/NftList.tsx:126
#~ msgid "Mint an NFT?"
#~ msgstr "NFT minten?"

#: src/pages/NftList.tsx:107
#: src/pages/MintNft.tsx:102
msgid "Mint NFT"
msgstr "NFT Minten"

#: src/pages/Nft.tsx:223
msgid "Minter DID"
msgstr "DID des Minters"

#: src/pages/MakeOffer.tsx:371
msgid "MintGarden Link"
msgstr "MintGarden Link"

#: src/pages/MintNft.tsx:289
msgid "Minting"
msgstr "Minting"

#: src/pages/MakeOffer.tsx:282
msgid "Minutes"
msgstr "Minuten"

#: src/pages/Login.tsx:480
#: src/pages/CreateWallet.tsx:195
msgid "Mnemonic"
msgstr "Mnemonic"

#: src/pages/Token.tsx:419
#: src/pages/IssueToken.tsx:74
#: src/pages/DidList.tsx:267
#: src/pages/CreateProfile.tsx:69
msgid "Name"
msgstr "Name"

#: src/pages/IssueToken.tsx:35
#: src/pages/CreateProfile.tsx:35
msgid "Name is required"
msgstr "Name ist erforderlich"

#: src/pages/Login.tsx:418
msgid "Name of your wallet"
msgstr "Name Ihres Wallets"

#: src/pages/Settings.tsx:224
msgid "Network"
msgstr "Netzwerk"

#: src/pages/ViewOffer.tsx:80
#: src/pages/Token.tsx:662
#: src/pages/Token.tsx:730
#: src/pages/MintNft.tsx:262
#: src/pages/MakeOffer.tsx:178
#: src/pages/CreateProfile.tsx:86
#: src/components/TransferDialog.tsx:96
#: src/components/NftCard.tsx:450
#: src/components/FeeOnlyDialog.tsx:79
#: src/components/AssignNftDialog.tsx:133
msgid "Network Fee"
msgstr "Netzwerkgebühr"

#: src/components/FeeOnlyDialog.tsx:85
#: src/components/AssignNftDialog.tsx:138
msgid "Network fee amount"
msgstr "Netzwerkgebührenbetrag"

#: src/pages/Settings.tsx:272
msgid "Network ID"
msgstr "Netzwerk ID"

#: src/components/Layout.tsx:71
#: src/components/Header.tsx:114
msgid "Network status"
msgstr "Netzwerkstatus"

#: src/pages/MakeOffer.tsx:126
msgid "New Offer"
msgstr "Neuer Offer"

#: src/components/NftOptions.tsx:82
#: src/components/CoinList.tsx:371
#: src/components/AddressList.tsx:190
msgid "Next page"
msgstr "Nächste Seite"

#: src/pages/MakeOffer.tsx:434
#: src/components/OfferCard.tsx:172
msgid "NFT"
msgstr "NFT"

#: src/components/NftCard.tsx:223
msgid "NFT options"
msgstr "NFT optionen"

#: src/components/OfferCard.tsx:186
msgid "NFT preview"
msgstr "NFT Vorschau"

#: src/pages/NftList.tsx:101
#: src/components/Nav.tsx:22
msgid "NFTs"
msgstr "NFTs"

#: src/pages/Settings.tsx:163
msgid "No active sessions"
msgstr "Keine aktiven Sessions"

#: src/components/NftCard.tsx:217
msgid "No collection"
msgstr "Keine Kollektion"

#: src/pages/Offers.tsx:148
msgid "No offers yet"
msgstr "Keine Offers vorhanden"

#: src/pages/PeerList.tsx:446
#: src/components/CoinList.tsx:346
#: src/components/AddressList.tsx:167
msgid "No results."
msgstr "Keine Ergebnisse."

#: src/pages/Transactions.tsx:260
#: src/pages/Nft.tsx:226
#: src/pages/Nft.tsx:235
#: src/components/AssignNftDialog.tsx:104
msgid "None"
msgstr "Nichts"

#: src/components/TransferDialog.tsx:50
#: src/components/NftCard.tsx:144
#: src/components/FeeOnlyDialog.tsx:49
#: src/components/AssignNftDialog.tsx:58
msgid "Not enough funds to cover the fee"
msgstr "Nicht genügend Guthaben, um die Gebühr zu decken"

#: src/pages/Transactions.tsx:82
msgid "Note"
msgstr "Notiz"

#: src/pages/MakeOffer.tsx:314
msgid "Offer Created"
msgstr "Offer Erstellt"

#: src/pages/MakeOffer.tsx:134
msgid "Offered"
msgstr "Offeriert"

#: src/components/CoinList.tsx:253
msgid "Offered..."
msgstr ""

#: src/pages/Offers.tsx:132
#: src/components/Nav.tsx:30
msgid "Offers"
msgstr "Offers"

#: src/pages/MakeOffer.tsx:387
msgid "Ok"
msgstr "Ok"

#: src/pages/Token.tsx:709
msgid "Output Count"
msgstr "Output Anzahl"

#: src/pages/Nft.tsx:232
msgid "Owner DID"
msgstr "Besitzer DID"

#: src/pages/Settings.tsx:172
msgid "Paste WalletConnect URI"
msgstr "WalletConnect URI einfügen"

#: src/pages/Offers.tsx:191
msgid "Paste your offer string here..."
msgstr "Offer-Text hier einfügen..."

#: src/pages/PeerList.tsx:211
#~ msgid "Peak Height"
#~ msgstr "Höchststand"

#: src/pages/PeerList.tsx:282
msgid "Peer List"
msgstr "Peer Liste"

#: src/pages/Offers.tsx:193
#~ msgid "Pending"
#~ msgstr "Ausstehend"

#: src/components/CoinList.tsx:176
#: src/components/CoinList.tsx:251
msgid "Pending..."
msgstr "Ausstehend..."

#: src/components/ConfirmationDialog.tsx:436
#: src/components/ConfirmationDialog.tsx:464
#: src/components/ConfirmationDialog.tsx:498
#: src/components/ConfirmationDialog.tsx:533
msgid "Permanently Burned"
msgstr "Permanent verbrannt"

#: src/pages/Login.tsx:377
msgid "Permanently Delete"
msgstr "Permanent löschen"

#: src/pages/PeerList.tsx:195
msgid "Port"
msgstr "Port"

#: src/pages/PeerList.tsx:138
msgid "Port:"
msgstr "Port:"

#: src/pages/QrScanner.tsx:74
msgid "Position the QR code within the frame"
msgstr ""

#: src/pages/PeerList.tsx:396
#~ msgid "Prevents the peer from being banned."
#~ msgstr "Verhindert, dass der Peer verboten wird."

#: src/components/NftOptions.tsx:66
#: src/components/CoinList.tsx:362
#: src/components/AddressList.tsx:181
msgid "Previous page"
msgstr "Vorherige Seite"

#: src/pages/ViewOffer.tsx:41
msgid "Processing offer data..."
msgstr "Verarbeitet die Offer-Daten..."

#: src/pages/MintNft.tsx:113
#: src/components/ConfirmationDialog.tsx:481
#: src/components/ConfirmationDialog.tsx:495
#: src/components/AssignNftDialog.tsx:92
msgid "Profile"
msgstr "Profil"

#: src/pages/MintNft.tsx:47
#: src/components/AssignNftDialog.tsx:55
msgid "Profile is required"
msgstr "Profil ist erforderlich"

#: src/pages/DidList.tsx:271
msgid "Profile name"
msgstr "Profilname"

#: src/pages/DidList.tsx:60
#: src/components/Nav.tsx:26
msgid "Profiles"
msgstr "Profile"

#: src/pages/Login.tsx:461
msgid "Public Key"
msgstr "Public Key"

#: src/components/NftCard.tsx:268
#~ msgid "Reassign Profile"
#~ msgstr "Profil neu zuweisen"

#: src/pages/Token.tsx:357
msgid "Receive"
msgstr "Empfangen"

#: src/pages/Token.tsx:135
msgid "Receive {0}"
msgstr ""

#: src/pages/Addresses.tsx:116
msgid "Receive {ticker}"
msgstr "{ticker} empfangen"

#: src/components/ReceiveAddress.tsx:64
msgid "Receive Address"
msgstr "Empfangsadresse"

#: src/pages/Transactions.tsx:206
msgid "Received"
msgstr "Erhalten"

#: src/components/OfferCard.tsx:50
msgid "Receiving"
msgstr "Erhaltet"

#: src/pages/Token.tsx:371
msgid "Refresh Info"
msgstr "Info aktualisieren"

#: src/pages/Token.tsx:467
#: src/pages/Login.tsx:259
#: src/pages/Login.tsx:442
#: src/pages/DidList.tsx:224
#: src/pages/DidList.tsx:294
msgid "Rename"
msgstr "Umbenennen"

#: src/pages/DidList.tsx:258
msgid "Rename Profile"
msgstr "Profil umbenennen"

#: src/pages/Login.tsx:405
msgid "Rename Wallet"
msgstr "Wallet umbenennen"

#: src/pages/MakeOffer.tsx:157
msgid "Requested"
msgstr "Angefordert"

#: src/pages/Login.tsx:364
msgid "Resync"
msgstr "Neu synchronisieren"

#: src/pages/Login.tsx:271
msgid "Resync ({network})"
msgstr "{network} neu synchronisieren"

#: src/pages/Login.tsx:319
msgid "Resync on {network}"
msgstr "{network} neu synchronisieren"

#: src/pages/Nft.tsx:255
msgid "Royalties {royaltyPercentage}%"
msgstr "Lizenzgebühren {royaltyPercentage}%"

#: src/components/OfferCard.tsx:115
#: src/components/OfferCard.tsx:159
msgid "royalty"
msgstr "royalty"

#: src/pages/MintNft.tsx:212
msgid "Royalty Address"
msgstr "Royalty Addresse"

#: src/pages/MintNft.tsx:234
msgid "Royalty Percent"
msgstr "Royalty Prozent"

#: src/components/OfferCard.tsx:201
msgid "royalty to"
msgstr "royalty zu"

#: src/pages/CreateWallet.tsx:171
msgid "Save mnemonic"
msgstr "Mnemonic speichern"

#: src/pages/ViewOffer.tsx:101
msgid "Save Offer"
msgstr "Offer speichern"

<<<<<<< HEAD
#: src/pages/QrScanner.tsx:63
msgid "Scan QR Code"
=======
#: src/pages/TokenList.tsx:157
#: src/pages/TokenList.tsx:158
msgid "Search for a token"
>>>>>>> 16c6897d
msgstr ""

#: src/components/NftOptions.tsx:49
msgid "Search NFTs..."
msgstr ""

#: src/pages/TokenList.tsx:144
#~ msgid "Search tokens..."
#~ msgstr ""

#: src/pages/Login.tsx:471
msgid "Secret Key"
msgstr "Secret Key"

#: src/components/CoinList.tsx:61
msgid "Select all coins"
msgstr "Alle Coins auswählen"

#: src/components/CoinList.tsx:69
msgid "Select coin row"
msgstr "Coin-Reihe auswählen"

#: src/components/NftCard.tsx:423
#: src/components/NftCard.tsx:424
msgid "Select kind"
msgstr "Sorte auswählen"

#: src/pages/Settings.tsx:293
msgid "Select network"
msgstr "Netzwerk auswählen"

#: src/pages/MintNft.tsx:119
#: src/pages/MintNft.tsx:121
#: src/components/AssignNftDialog.tsx:98
#: src/components/AssignNftDialog.tsx:100
msgid "Select profile"
msgstr "Profil auswählen"

#: src/pages/PeerList.tsx:289
msgid "Selected {selectedPeersCount} of {totalPeersCount} peers"
msgstr "{selectedPeersCount} von {totalPeersCount} Peers ausgewählt"

#: src/pages/Token.tsx:349
msgid "Send"
msgstr "Senden"

#: src/pages/Send.tsx:185
#: src/pages/Send.tsx:298
msgid "Send {ticker}"
msgstr "{ticker} senden"

#: src/pages/Send.tsx:203
msgid "Send in bulk (airdrop)"
msgstr ""

#: src/components/OfferCard.tsx:29
msgid "Sending"
msgstr "wird gesendet"

#: src/pages/Transactions.tsx:205
msgid "Sent"
msgstr "Gesendet"

#: src/pages/Settings.tsx:50
#: src/components/Layout.tsx:103
#: src/components/Header.tsx:142
msgid "Settings"
msgstr "Einstellungen"

#: src/pages/Token.tsx:376
#: src/pages/NftList.tsx:245
#: src/pages/DidList.tsx:240
#: src/components/NftCard.tsx:334
msgid "Show"
msgstr "Anzeigen"

#: src/components/CoinList.tsx:227
msgid "Show all coins"
msgstr "Alle Coins anzeigen"

#: src/components/CoinList.tsx:227
msgid "Show unspent coins only"
msgstr "Nur nicht ausgegebene Coins anzeigen"

#: src/pages/TokenList.tsx:186
#: src/pages/TokenList.tsx:189
msgid "Show zero balances"
msgstr ""

#: src/components/ConfirmationDialog.tsx:215
msgid "Sign Transaction"
msgstr "Transaktion signieren"

#: src/pages/TokenList.tsx:325
#: src/components/NftOptions.tsx:146
msgid "Sort Alphabetically"
msgstr "Alphabetisch sortieren"

#: src/pages/TokenList.tsx:338
msgid "Sort by Balance"
msgstr "Nach Guthaben sortieren"

#: src/pages/TokenList.tsx:305
#: src/components/NftOptions.tsx:120
msgid "Sort options"
msgstr "Sortieroptionen"

#: src/components/NftOptions.tsx:162
msgid "Sort Recent"
msgstr "Nach Neuestem sortieren"

#: src/components/CoinList.tsx:203
msgid "Spent"
msgstr "Ausgegeben"

#: src/components/ConfirmationDialog.tsx:359
msgid "Spent Coins"
msgstr "Ausgegebene Coins"

#: src/pages/Token.tsx:621
#: src/pages/Token.tsx:748
msgid "Split"
msgstr "Splitten"

#: src/pages/Token.tsx:692
msgid "Split {ticker}"
msgstr "{ticker} splitten"

#: src/pages/CreateWallet.tsx:233
#: src/components/ConfirmationDialog.tsx:292
msgid "Submit"
msgstr "Senden"

#: src/components/ConfirmationDialog.tsx:292
msgid "Submitting"
msgstr "Wird gesendet"

#: src/components/ConfirmationDialog.tsx:127
#: src/components/ConfirmationDialog.tsx:150
msgid "Summary"
msgstr "Zusammenfassung"

#: src/components/Layout.tsx:93
#: src/components/Header.tsx:132
msgid "Syncing {syncedCoins} / {totalCoins}"
msgstr "{syncedCoins} / {totalCoins} synchronisieren"

#: src/pages/TokenList.tsx:204
msgid "Syncing in progress..."
msgstr "Synchronisierung läuft..."

#: src/pages/ViewOffer.tsx:103
#~ msgid "Take Offer"
#~ msgstr "Offer nehmen"

#: src/pages/ViewOffer.tsx:105
msgid "Take Offer "
msgstr "Offer Nehmen"

#: src/pages/Offers.tsx:195
#~ msgid "Taken"
#~ msgstr "Genommen"

#: src/pages/Settings.tsx:246
msgid "Target Peers"
msgstr "Ziel-Peers"

#: src/components/OfferCard.tsx:55
msgid "The assets being given to you in the offer."
msgstr "Die Assets, werden Ihnen in ein Offer angeboten."

#: src/components/OfferCard.tsx:34
msgid "The assets you have to pay to fulfill the offer."
msgstr "Die Assets, die Sie bezahlen müssen, um das Offer zu erfüllen."

#: src/pages/ImportWallet.tsx:147
msgid "The initial derivation index to sync to (both hardened and unhardened keys). This is primarily applicable to legacy wallets with either hardened keys or gaps in addresses used."
msgstr ""

#: src/pages/MakeOffer.tsx:317
msgid "The offer has been created and imported successfully. You can copy the offer file below and send it to the intended recipient or make it public to be accepted by anyone."
msgstr "Das Offer wurde erfolgreich erstellt und importiert. Sie können die Offer-Datei unten kopieren und an den beabsichtigten Empfänger senden oder öffentlich machen, um von jedem akzeptiert zu werden."

#: src/pages/Addresses.tsx:125
msgid "The wallet generates a new address after each transaction. Old ones stay valid."
msgstr "Die Wallet generiert nach jeder Transaktion eine neue Adresse. Die alten bleiben gültig."

#: src/pages/TokenList.tsx:207
msgid "The wallet is still syncing. Balances may not be accurate until it completes."
msgstr "Die Wallet synchronisiert noch. Der Guthaben ist möglicherweise nicht korrekt, bis der Vorgang abgeschlossen ist."

#: src/pages/Login.tsx:511
msgid "There aren't any wallets to log into yet. To get started, create a new wallet or import an existing one."
msgstr "Es gibt noch keine Wallets, in die Sie sich einloggen können. Um loszulegen, erstellen Sie ein neues Wallet oder importieren Sie ein vorhandenes."

#: src/pages/ViewOffer.tsx:90
#~ msgid "This does not include a fee of {makerFee} which was already added by the maker."
#~ msgstr "Dies beinhaltet keine Gebühr von {makerFee}, die bereits vom Maker hinzugefügt wurde."

#: src/components/ConfirmationDialog.tsx:185
msgid "This is the raw JSON spend bundle for this transaction. If you sign it, the transaction can be submitted to the mempool externally."
msgstr "Dies ist das Roh-JSON-Spendenbündel für diese Transaktion. Wenn Sie es signieren, kann die Transaktion extern an den Mempool übermittelt werden."

#: src/components/NftCard.tsx:381
msgid "This will add an additional URL to the NFT. It is not possible to remove URLs later, so be careful with this and try to use permanent URLs if possible."
msgstr "Dadurch wird eine zusätzliche URL zum NFT hinzugefügt. Es ist nicht möglich, URLs später zu entfernen, seien Sie also vorsichtig und versuchen Sie, permanente URLs zu verwenden, wenn möglich."

#: src/components/NftCard.tsx:371
msgid "This will assign the NFT to the selected profile."
msgstr "Dadurch wird das NFT dem ausgewählten Profil zugewiesen."

#: src/components/MultiSelectActions.tsx:195
msgid "This will bulk assign the NFTs to the selected profile."
msgstr "Dadurch werden die NFTs dem ausgewählten Profil in der Masse zugewiesen."

#: src/components/MultiSelectActions.tsx:204
msgid "This will bulk burn {selectedCount} NFTs. This cannot be undone. Are you sure you want to proceed?"
msgstr "Dadurch werden {selectedCount} NFTs verbrannt. Dies kann nicht rückgängig gemacht werden. Sind Sie sicher, dass Sie fortfahren möchten?"

#: src/components/MultiSelectActions.tsx:183
msgid "This will bulk transfer {selectedCount} NFTs to another wallet. Are you sure you want to proceed?"
msgstr "Dadurch werden {selectedCount} NFTs in ein anderes Wallet übertragen. Sind Sie sicher, dass Sie fortfahren möchten?"

#: src/components/MultiSelectActions.tsx:193
#~ msgid "This will bulk unassign the NFTs from their profiles."
#~ msgstr "Dadurch wird die Zuordnung der NFTs zu ihren Profilen aufgehoben."

#: src/pages/Token.tsx:646
msgid "This will combine all of the selected coins into one."
msgstr "Dadurch werden alle ausgewählten Coins zu einem einzigen kombiniert."

#: src/pages/Offers.tsx:329
msgid "This will delete the offer from the wallet, but if it's shared externally it can still be accepted. The only way to truly cancel a public offer is by spending one or more of its coins."
msgstr "Dadurch wird das Offer aus dem Wallet gelöscht, aber wenn es extern geteilt wird, kann es immer noch akzeptiert werden. Der einzige Weg, ein öffentliches Angebot wirklich zu stornieren, besteht darin, einen oder mehrere seiner Coins auszugeben."

#: src/components/NftCard.tsx:483
msgid "This will permanently delete the NFT by sending it to the burn address."
msgstr "Dadurch wird das NFT dauerhaft gelöscht, indem es an die Burn-Adresse gesendet wird."

#: src/pages/DidList.tsx:315
msgid "This will permanently delete the profile by sending it to the burn address."
msgstr "Dadurch wird das Profil dauerhaft gelöscht, indem es an die Burn-Adresse gesendet wird."

#: src/components/NftCard.tsx:362
msgid "This will send the NFT to the provided address."
msgstr "Dadurch wird das NFT an die angegebene Adresse gesendet."

#: src/pages/DidList.tsx:306
msgid "This will send the profile to the provided address."
msgstr "Dadurch wird das Profil an die angegebene Adresse gesendet."

#: src/pages/Token.tsx:695
msgid "This will split all of the selected coins."
msgstr "Dadurch werden alle ausgewählten Coins aufgeteilt."

#: src/components/NftCard.tsx:379
#~ msgid "This will unassign the NFT from its profile."
#~ msgstr "Dadurch wird das NFT aus seinem Profil entfernt."

#: src/pages/Token.tsx:438
#: src/pages/IssueToken.tsx:90
msgid "Ticker"
msgstr "Ticker"

#: src/pages/IssueToken.tsx:36
msgid "Ticker is required"
msgstr "Ticker ist erforderlich"

#: src/components/NftOptions.tsx:106
msgid "Toggle hidden NFTs"
msgstr "Versteckte NFTs umschalten"

#: src/components/NftOptions.tsx:94
msgid "Toggle multi-select"
msgstr "Mehrfachauswahl umschalten"

#: src/components/Header.tsx:79
#: src/components/Header.tsx:83
msgid "Toggle navigation menu"
msgstr "Navigationsmenü umschalten"

#: src/pages/MakeOffer.tsx:446
msgid "Token"
msgstr "Token"

#: src/components/ConfirmationDialog.tsx:374
msgid "Transaction Output"
msgstr "Transaktionsausgabe"

#: src/components/ConfirmationDialog.tsx:213
msgid "Transaction Signed"
msgstr "Signierte Transaktion"

#: src/pages/Transactions.tsx:74
#: src/components/Nav.tsx:38
msgid "Transactions"
msgstr "Transaktionen"

#: src/pages/DidList.tsx:198
#: src/components/TransferDialog.tsx:117
#: src/components/NftCard.tsx:239
#: src/components/MultiSelectActions.tsx:110
#: src/components/FeeOnlyDialog.tsx:101
#: src/components/AssignNftDialog.tsx:154
msgid "Transfer"
msgstr "Transferieren"

#: src/components/NftCard.tsx:357
msgid "Transfer NFT"
msgstr "NFT transferieren"

#: src/pages/DidList.tsx:301
msgid "Transfer Profile"
msgstr "Profil transferieren"

#: src/pages/PeerList.tsx:217
#~ msgid "Trusted"
#~ msgstr "Vertaut"

#: src/pages/PeerList.tsx:389
#~ msgid "Trusted peer"
#~ msgstr "Vertauter Peer"

#: src/components/NftCard.tsx:284
#: src/components/NftCard.tsx:374
#: src/components/MultiSelectActions.tsx:145
#~ msgid "Unassign Profile"
#~ msgstr "Profil nicht mehr zuweisen"

#: src/pages/Transactions.tsx:297
#: src/pages/Transaction.tsx:149
#: src/pages/Collection.tsx:93
#: src/components/ConfirmationDialog.tsx:517
#: src/components/ConfirmationDialog.tsx:531
msgid "Unknown"
msgstr "Unbekannt"

#: src/pages/Settings.tsx:145
#: src/pages/Settings.tsx:149
msgid "Unknown App"
msgstr "Unbekannte App"

#: src/pages/Send.tsx:48
#~ msgid "unknown asset"
#~ msgstr "unbekanntes Asset"

#: src/pages/Token.tsx:312
msgid "Unknown asset"
msgstr "Unbekanntes Asset"

#: src/pages/Nft.tsx:82
msgid "Unknown NFT"
msgstr "Unbekanntes NFT"

#: src/pages/NftList.tsx:205
#: src/pages/NftList.tsx:216
#: src/components/OfferCard.tsx:177
#: src/components/NftCard.tsx:196
#: src/components/NftCard.tsx:214
#: src/components/ConfirmationDialog.tsx:482
#: src/components/ConfirmationDialog.tsx:496
msgid "Unnamed"
msgstr "Unbenannt"

#: src/components/CoinList.tsx:218
#: src/components/CoinList.tsx:241
#: src/components/CoinList.tsx:281
msgid "Unspent"
msgstr "Nicht ausgegeben"

#: src/pages/DidList.tsx:179
msgid "Untitled Profile"
msgstr "Unbenanntes Profil"

#: src/pages/MakeOffer.tsx:346
msgid "Upload to Dexie"
msgstr "Zu Dexie hochladen"

#: src/pages/MakeOffer.tsx:372
msgid "Upload to MintGarden"
msgstr "Zu MintGarden hochladen"

#: src/components/NftCard.tsx:399
msgid "URL"
msgstr "URL"

#: src/components/NftCard.tsx:140
msgid "URL is required"
msgstr "URL ist erforderlich"

#: src/pages/CreateWallet.tsx:143
msgid "Use 24 words"
msgstr "Verwenden Sie 24 Wörter"

#: src/pages/Token.tsx:138
msgid "Use this address to receive {0}"
msgstr ""

#: src/pages/Settings.tsx:52
msgid "Version {version}"
msgstr ""

#: src/pages/TokenList.tsx:219
#: src/pages/DidList.tsx:72
msgid "View hidden"
msgstr "Versteckte anzeigen"

#: src/pages/Offers.tsx:164
#: src/pages/Offers.tsx:197
msgid "View Offer"
msgstr "Offer anzeigen"

#: src/pages/Settings.tsx:340
#: src/pages/Login.tsx:507
#: src/components/Nav.tsx:18
msgid "Wallet"
msgstr "Wallet"

#: src/pages/Login.tsx:455
msgid "Wallet Details"
msgstr "Wallet Details"

#: src/components/Layout.tsx:58
#: src/components/Header.tsx:103
msgid "Wallet icon"
msgstr "Wallet Symbol"

#: src/pages/ImportWallet.tsx:106
msgid "Wallet Key"
msgstr "Wallet Key"

#: src/pages/Settings.tsx:347
#: src/pages/Login.tsx:414
#: src/pages/ImportWallet.tsx:90
#: src/pages/CreateWallet.tsx:125
msgid "Wallet Name"
msgstr "Wallet Name"

#: src/pages/Settings.tsx:130
msgid "WalletConnect"
msgstr "WalletConnect"

#: src/pages/Login.tsx:74
msgid "Wallets"
msgstr "Wallets"

#: src/components/ConfirmationDialog.tsx:182
msgid "Warning"
msgstr "Warnung"

#: src/pages/CreateWallet.tsx:146
msgid "While 12 word mnemonics are sufficiently hard to crack, you can choose to use 24 instead to increase security."
msgstr "Obwohl 12-Wort-Mnemonics ausreichend schwer zu knacken sind, können Sie sich entscheiden, stattdessen 24 zu verwenden, um die Sicherheit zu erhöhen."

#: src/components/ConfirmationDialog.tsx:438
#: src/components/ConfirmationDialog.tsx:466
#: src/components/ConfirmationDialog.tsx:500
#: src/components/ConfirmationDialog.tsx:535
msgid "You"
msgstr "Sie"

#: src/pages/Offers.tsx:157
msgid "You can also paste an offer using"
msgstr "Sie können auch ein Angebot einfügen mit"

#: src/pages/NftList.tsx:129
#~ msgid "You do not currently have any NFTs. Would you like to mint one?"
#~ msgstr "Sie haben derzeit keine NFTs. Möchten Sie eines minten?"

#: src/pages/Transactions.tsx:85
msgid "You have not made any transactions yet."
msgstr "Sie haben noch keine Transaktionen durchgeführt."<|MERGE_RESOLUTION|>--- conflicted
+++ resolved
@@ -1124,14 +1124,11 @@
 msgid "Save Offer"
 msgstr "Offer speichern"
 
-<<<<<<< HEAD
 #: src/pages/QrScanner.tsx:63
 msgid "Scan QR Code"
-=======
 #: src/pages/TokenList.tsx:157
 #: src/pages/TokenList.tsx:158
 msgid "Search for a token"
->>>>>>> 16c6897d
 msgstr ""
 
 #: src/components/NftOptions.tsx:49
