--- conflicted
+++ resolved
@@ -269,15 +269,8 @@
 msgid "Change"
 msgstr "修改"
 
-<<<<<<< HEAD
-#: src/pages/TokenList.tsx:168
-#: src/pages/TokenList.tsx:169
-#: src/components/NftOptions.tsx:71
-#: src/components/NftOptions.tsx:72
-=======
 #: src/pages/TokenList.tsx:173
 #: src/pages/TokenList.tsx:174
->>>>>>> a31d8eee
 msgid "Clear search"
 msgstr ""
 
@@ -672,13 +665,8 @@
 msgid "Height:"
 msgstr "高度:"
 
-<<<<<<< HEAD
-#: src/pages/Token.tsx:259
-#: src/pages/NftList.tsx:279
-=======
 #: src/pages/Token.tsx:376
 #: src/pages/NftList.tsx:243
->>>>>>> a31d8eee
 #: src/pages/DidList.tsx:274
 #: src/components/NftCard.tsx:334
 msgid "Hide"
@@ -838,13 +826,8 @@
 #~ msgid "Mint an NFT?"
 #~ msgstr "铸造NFT?"
 
-<<<<<<< HEAD
-#: src/pages/NftList.tsx:118
-#: src/pages/MintNft.tsx:96
-=======
 #: src/pages/NftList.tsx:105
 #: src/pages/MintNft.tsx:102
->>>>>>> a31d8eee
 msgid "Mint NFT"
 msgstr "铸造NFT"
 
@@ -953,15 +936,7 @@
 msgid "No collection"
 msgstr "无集合"
 
-<<<<<<< HEAD
-#: src/components/NftOptions.tsx:233
-msgid "No Grouping"
-msgstr ""
-
-#: src/pages/Offers.tsx:144
-=======
 #: src/pages/Offers.tsx:156
->>>>>>> a31d8eee
 msgid "No offers yet"
 msgstr "还没有报价"
 
@@ -1294,13 +1269,8 @@
 msgid "Settings"
 msgstr "设置"
 
-<<<<<<< HEAD
-#: src/pages/Token.tsx:259
-#: src/pages/NftList.tsx:279
-=======
 #: src/pages/Token.tsx:376
 #: src/pages/NftList.tsx:243
->>>>>>> a31d8eee
 #: src/pages/DidList.tsx:274
 #: src/components/NftCard.tsx:334
 msgid "Show"
@@ -1323,13 +1293,8 @@
 msgid "Sign Transaction"
 msgstr "签署交易"
 
-<<<<<<< HEAD
-#: src/pages/TokenList.tsx:326
-#: src/components/NftOptions.tsx:161
-=======
 #: src/pages/TokenList.tsx:351
 #: src/components/NftOptions.tsx:146
->>>>>>> a31d8eee
 msgid "Sort Alphabetically"
 msgstr "按字母顺序排序"
 
@@ -1337,14 +1302,8 @@
 msgid "Sort by Balance"
 msgstr "按余额排序"
 
-<<<<<<< HEAD
-#: src/pages/TokenList.tsx:306
-#: src/components/NftOptions.tsx:136
-#: src/components/NftOptions.tsx:137
-=======
 #: src/pages/TokenList.tsx:331
 #: src/components/NftOptions.tsx:120
->>>>>>> a31d8eee
 msgid "Sort options"
 msgstr "排序选项"
 
